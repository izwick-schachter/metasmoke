--- conflicted
+++ resolved
@@ -54,11 +54,7 @@
     .done(function(data) {
       if(data == "OK") {
         alert("Marked done.");
-<<<<<<< HEAD
-        $(this.target).parent().parent().siblings().prev("post-cell-" +  $(this.target).data("post-id")).remove();
-=======
         $$(this.target).parent().parent().siblings().addBack().siblings("#no").first().prev().remove();
->>>>>>> 2478e3b4
         $(this.target).parents("tr").remove();
       }
     })
