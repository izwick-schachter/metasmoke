# frozen_string_literal: true

class PostsController < ApplicationController
  protect_from_forgery except: [:create]
  before_action :check_if_smokedetector, only: :create
  before_action :set_post, only: [:needs_admin, :feedbacksapi, :reindex_feedback, :cast_spam_flag, :delete_post]
  before_action :authenticate_user!, only: [:reindex_feedback, :cast_spam_flag]
  before_action :verify_developer, only: [:reindex_feedback, :delete_post]
  before_action :verify_reviewer, only: [:feedback]

  def show
    begin
      @post = Post.joins('LEFT JOIN `sites` ON `sites`.`id` = `posts`.`site_id`')
                  .joins(:reasons)
                  .includes(:feedbacks)
                  .select(Arel.sql('posts.*, sites.site_logo, SUM(reasons.weight) AS reason_weight'))
                  .find(params[:id])
    rescue
      @post = Post.find params[:id]
    end

    not_found if @post&.id.nil?
  end

  # Render bodies on-demand for fancy expanding rows
  def body
    @post = Post.where(id: params[:id]).select(:body, :id).includes(:reasons).first
    render layout: false
  end

  def latest
    redirect_to url_for(controller: :posts, action: :show, id: Post.select(Arel.sql('id')).last.id.to_s)
  end

  def by_url
    @posts = Post.where(link: params[:url])
    count = @posts.count

    if count < 1
      flash[:danger] = "Post not found for #{params[:url]}. It may have been reported during a period of metasmoke downtime."
      redirect_to posts_path
    elsif count == 1
      redirect_to url_for(controller: :posts, action: :show, id: @posts.first.id)
    else
      flash.now[:info] = 'Multiple records were found for this URL; pick the one you meant from this list.'
    end
  end

  def by_uid
    @posts = Post.joins(:site).where(sites: { api_parameter: params[:api_param] }, posts: { native_id: params[:native_id] })
    count = @posts.count

    if count < 1
      flash[:danger] = "Post not found for #{params[:api_param]}/#{params[:native_id]}. "\
                       'It may have been reported during a period of metasmoke downtime.'
      redirect_to posts_path
    elsif count == 1
      redirect_to url_for(controller: :posts, action: :show, id: @posts.first.id)
    else
      flash.now[:info] = 'Multiple records were found for this URL; pick the one you meant from this list.'
      render action: :by_url
    end
  end

  def recentpostsapi
    posts = Rails.cache.fetch('last-posts', expires_in: 30.seconds) do
      Post.joins(:site).select(Arel.sql('posts.id, posts.title, posts.link, posts.created_at, sites.site_logo')).order(:created_at).last(100)
    end

    posts.each do |p|
      p.title.gsub! '<', '&lt;'
      p.title.gsub! '>', '&gt;'
    end

    posts = posts.last([params[:size].to_i, 100].min).reverse

    render json: posts, status: 200
  end

  def feedbacksapi
    if user_signed_in?
      render json: @post.feedbacks.select(:id, :chat_user_id, :user_id, feedback_type)
    else
      render json: { error: 'You must be signed in to use the feedbacks API.' }
    end
  end

  # GET /posts
  # GET /posts.json
  def index
<<<<<<< HEAD
    @posts = Post.all.includes_for_post_row.paginate(page: params[:page], per_page: 100).order(Arel.sql('created_at DESC'))

    @posts = @posts.where(deleted_at: nil) if params[:filter] == 'undeleted'

=======
    page_num = [params[:page].to_i - 1, 0].max
    per_page = 100
    page = [page_num * per_page, (page_num + 1) * per_page - 1]
    k = 'posts'
    if params[:filter] == 'undeleted'
      k = 'undeleted_posts'
      redis.sdiffstore 'undeleted_posts/pre', 'all_posts', 'deleted'
      redis.zinterstore 'undeleted_posts', ['posts', 'undeleted_posts/pre']
    end
    start = Time.now
    @posts = redis.zrevrange(k, *page).map do |id|
      Redis::Post.new(id)
    end
    endt = Time.now
    Rails.logger.info "Took #{endt - start} to build posts"
    @posts.define_singleton_method(:total_pages) { redis.zcard('posts') / 100 }
    @posts.define_singleton_method(:current_page) { page_num + 1 }
>>>>>>> a7c1e526
    @sites = Site.where(id: @posts.map(&:site_id)).to_a
  end

  # POST /posts
  # POST /posts.json
  def create
    @post = Post.new(post_params)

    @post.smoke_detector = @smoke_detector
    @post.site = Site.find_by(site_domain: URI.parse(@post.link).host)

    params['post']['reasons'].each do |r|
      reason = Reason.find_or_create_by(reason_name: r.split('(').first.strip.humanize)

      reason.last_post_title = @post.title
      reason.inactive = false
      reason.save!

      @post.reasons << reason
    end

    begin
      user_id = @post.user_link.scan(%r{/u(sers)?/(\d*)}).first.second

      hash = { site_id: @post.site_id, user_id: user_id }
      se_user = StackExchangeUser.find_or_create_by(hash)
      se_user.reputation = @post.user_reputation
      se_user.username = @post.username

      se_user.save!

      @post.stack_exchange_user = se_user
    rescue # rubocop:disable Lint/HandleExceptions
    end

    less_important_things(@post)

    respond_to do |format|
      if @post.save
        # Start autoflagging
        Rails.logger.warn "[autoflagging] #{@post.id}: post.save succeeded"

        Thread.new do
          Rails.logger.warn "[autoflagging] #{@post.id}: thread begin"
          # Trying to autoflag in a different thread while in test
          # can cause race conditions and segfaults. This is bad,
          # so we completely suppress the issue and just don't do that.
          @post.autoflag unless Rails.env.test?
        end

        format.json { render status: :created, plain: 'OK' }
      else
        format.json { render json: @post.errors, status: :unprocessable_entity }
      end
    end
  end

  def needs_admin
    flag = Flag.new
    flag.reason = params[:flag][:reason]
    flag.user_id = current_user.id unless current_user.nil?
    flag.post = @post
    flag.is_completed = false

    if flag.save
      render plain: 'OK'
    else
      render plain: 'Save failed.', status: :internal_server_error
    end
  end

  def reindex_feedback
    if @post.update_feedback_cache
      flash[:success] = 'Feedback reindexed and corrected.'
    else
      flash[:info] = 'Feedback reindexed; no change.'
    end
    redirect_to url_for(controller: :posts, action: :show, id: @post.id)
  end

  def delete_post
    if @post.destroy
      flash[:success] = 'Post destroyed successfully'
    else
      flash[:warning] = 'Something went wrong when destroying post.'
    end

    SmokeDetector.send_message_to_charcoal "Metasmoke post #{@post.id} (#{@post.title}) destroyed by #{@current_user.username}"

    redirect_to posts_path
  end

  def cast_spam_flag
    feedback = Feedback.new(feedback_type: 'tpu-',
                            user_id: current_user.id,
                            post_id: @post.id)

    flash[:danger] = 'Unable to save feedback. Ping Undo.' unless feedback.save

    if current_user.api_token.blank? && !current_user.flags_enabled
      flash[:warning] = 'You must be write-authenticated to cast a spam flag.'
      redirect_to(authentication_status_path) && return
    elsif !current_user.has_role?(:reviewer)
      flash[:danger] = 'You do not have the required privileges to cast a spam flag through metasmoke.'
      redirect_to url_for(controller: :posts, action: :show, id: params[:id]) && return
    end

    result, message = current_user.spam_flag(@post, false)

    FlagLog.create(success: result, error_message: result.present? ? nil : message,
                   is_dry_run: false, flag_condition: nil,
                   user: current_user, post: @post, backoff: result.present? ? message : 0,
                   site_id: @post.site_id, is_auto: false)

    if result
      flash[:success] = 'Spam flag cast successfully.'

    else
      flash[:danger] = "Spam flag not cast: #{message}"
    end
    redirect_to url_for(controller: :posts, action: :show, id: params[:id])
  end

  def feedback
    not_found unless %w[tp fp naa].include? params[:feedback_type]
    @post = Post.find params[:post_id]
    @post.feedbacks.create user: current_user, feedback_type: params[:feedback_type]
  end

  private

  # Use callbacks to share common setup or constraints between actions.
  def set_post
    @post = Post.find(params[:id])
  end

  # Never trust parameters from the scary internet, only allow the white list through.
  def post_params
    permitted = %w[title body link post_creation_date reasons username user_link why user_reputation score upvote_count downvote_count]
    params.require(:post)
          .permit(*permitted)
  end

  def less_important_things(post)
    ri = ReviewItem.new(reviewable: post, queue: ReviewQueue['posts'], completed: false)
    ri_success = ri.save
    return if ri_success
    Rails.logger.warn "[post-create] review item create failed: #{ri.errors.full_messages.join(', ')}"
  end
end<|MERGE_RESOLUTION|>--- conflicted
+++ resolved
@@ -88,12 +88,6 @@
   # GET /posts
   # GET /posts.json
   def index
-<<<<<<< HEAD
-    @posts = Post.all.includes_for_post_row.paginate(page: params[:page], per_page: 100).order(Arel.sql('created_at DESC'))
-
-    @posts = @posts.where(deleted_at: nil) if params[:filter] == 'undeleted'
-
-=======
     page_num = [params[:page].to_i - 1, 0].max
     per_page = 100
     page = [page_num * per_page, (page_num + 1) * per_page - 1]
@@ -111,7 +105,6 @@
     Rails.logger.info "Took #{endt - start} to build posts"
     @posts.define_singleton_method(:total_pages) { redis.zcard('posts') / 100 }
     @posts.define_singleton_method(:current_page) { page_num + 1 }
->>>>>>> a7c1e526
     @sites = Site.where(id: @posts.map(&:site_id)).to_a
   end
 
@@ -160,6 +153,7 @@
           # can cause race conditions and segfaults. This is bad,
           # so we completely suppress the issue and just don't do that.
           @post.autoflag unless Rails.env.test?
+          redis.hset("posts/#{@post.id}", 'flagged', @post.flagged?)
         end
 
         format.json { render status: :created, plain: 'OK' }
