class ApiController < ApplicationController
  before_action :verify_key
  before_action :set_pagesize
  before_action :verify_auth, :only => [:create_feedback]
  skip_before_action :verify_authenticity_token, :only => [:create_feedback]

  def posts
    @posts = Post.where(:id => params[:ids].split(";"))
    results = @posts.paginate(:page => params[:page], :per_page => @pagesize)
    render :json => { :items => results, :has_more => has_more?(params[:page], results.count) }
  end

  def posts_by_feedback
    @posts = Post.all.joins(:feedbacks).where(:feedbacks => { :feedback_type => params[:type] })
    results = @posts.paginate(:page => params[:page], :per_page => @pagesize)
    render :json => { :items => results, :has_more => has_more?(params[:page], results.count) }
  end

  def posts_by_url
    @post = Post.where(:link => params[:url])
    render :json => @post
  end

  def post_feedback
    @post = Post.find params[:id]
    render :json => @post.feedbacks
  end

  def post_reasons
    @post = Post.find params[:id]
    render :json => @post.reasons
  end

  def reasons
    @reasons = Reason.where(:id => params[:ids].split(";"))
    results = @reasons.paginate(:page => params[:page], :per_page => @pagesize)
    render :json => { :items => results, :has_more => has_more?(params[:page], results.count) }
  end

  def reason_posts
    @reason = Reason.find params[:id]
    results = @reason.posts.paginate(:page => params[:page], :per_page => @pagesize)
    render :json => { :items => results, :has_more => has_more?(params[:page], results.count) }
  end

  def create_feedback
    @post = Post.find params[:id]
    @feedback = Feedback.new(:user => current_user, :post => @post, :api_key => @key)
    @feedback.feedback_type = params[:type]
    if @feedback.save
<<<<<<< HEAD
      # ActionCable.server.broadcast "smokedetector_messages", { :message => "Received feedback (#{params[:type]}) from #{current_user.username} on #{@post.id} via API application #{@key.app_name}." }
=======
>>>>>>> 6e1528ad
      render :json => @post.feedbacks, :status => 201
    else
      render :status => 500, :json => { :error_name => "failed", :error_code => 500, :error_message => "Feedback object failed to save." }
    end
  end

  private
    def verify_key
      @key = ApiKey.find_by_key(params[:key])
      unless params[:key].present? && @key.present?
        render :status => 403, :json => { :error_name => "unauthenticated", :error_code => 403, :error_message => "No key was passed or the passed key is invalid." } and return
      end
    end

    def verify_auth
      unless user_signed_in?
        render :status => 401, :json => { :error_name => "unauthorized", :error_code => 401, :error_message => "There must be a metasmoke user logged in to use this route." } and return
      end
    end

    def set_pagesize
      @pagesize = [params[:per_page] || 10, 100].min
    end

    def has_more?(page, result_count)
      (page || 1) * @pagesize < result_count
    end
end<|MERGE_RESOLUTION|>--- conflicted
+++ resolved
@@ -48,10 +48,6 @@
     @feedback = Feedback.new(:user => current_user, :post => @post, :api_key => @key)
     @feedback.feedback_type = params[:type]
     if @feedback.save
-<<<<<<< HEAD
-      # ActionCable.server.broadcast "smokedetector_messages", { :message => "Received feedback (#{params[:type]}) from #{current_user.username} on #{@post.id} via API application #{@key.app_name}." }
-=======
->>>>>>> 6e1528ad
       render :json => @post.feedbacks, :status => 201
     else
       render :status => 500, :json => { :error_name => "failed", :error_code => 500, :error_message => "Feedback object failed to save." }
