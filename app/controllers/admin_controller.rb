class AdminController < ApplicationController
  before_action :verify_admin, :except => [:user_feedback, :api_feedback, :users, :recently_invalidated, :index]
  before_action :set_ignored_user, :only => [:ignore, :unignore, :destroy_ignored]

  def index
  end

  def recently_invalidated
    @feedbacks = Feedback.unscoped.joins('inner join posts on feedbacks.post_id = posts.id').where(:is_invalidated => true).select('posts.title, feedbacks.*').order('feedbacks.invalidated_at DESC').paginate(:page => params[:page], :per_page => 100)

    @users = User.where(:id => @feedbacks.pluck(:invalidated_by)).map { |u| [u.id, u] }.to_h
  end

  def user_feedback
    @user = User.all.where(:id => params[:user_id]).first
<<<<<<< HEAD
    @feedback = Feedback.unscoped.joins('inner join posts on feedbacks.post_id = posts.id').where(:user_id => @user.id)
    @sources = ['metasmoke']

    if @user.stackoverflow_chat_id.present?
      so_feedback = Feedback.unscoped.joins('inner join posts on feedbacks.post_id = posts.id').where(:chat_host => "stackoverflow.com", :chat_user_id => @user.stackoverflow_chat_id)
      @feedback = @feedback.or(so_feedback)
      @sources << 'Stack Overflow chat'
    end

    if @user.stackexchange_chat_id.present?
      se_feedback = Feedback.unscoped.joins('inner join posts on feedbacks.post_id = posts.id').where(:chat_host => "stackexchange.com", :chat_user_id => @user.stackexchange_chat_id)
      @feedback = @feedback.or(se_feedback)
      @sources << 'Stack Exchange chat'
    end

    if @user.meta_stackexchange_chat_id.present?
      mse_feedback = Feedback.unscoped.joins('inner join posts on feedbacks.post_id = posts.id').where(:chat_host => "meta.stackexchange.com", :chat_user_id => @user.meta_stackexchange_chat_id)
      @feedback = @feedback.or(mse_feedback)
      @sources << 'Meta Stack Exchange chat'
    end

=======
    @feedback = Feedback.unscoped.joins('inner join posts on feedbacks.post_id = posts.id').where(:user_id => @user.id).select('posts.title, feedbacks.*')
    @sources = ['metasmoke']

    if @user.stackoverflow_chat_id.present?
      @sources << 'Stack Overflow chat'
    end

    if @user.stackexchange_chat_id.present?
      @sources << 'Stack Exchange chat'
    end

    if @user.meta_stackexchange_chat_id.present?
      @sources << 'Meta Stack Exchange chat'
    end

>>>>>>> 6afed3d6
    @feedback = @feedback.order('feedbacks.id DESC').paginate(:page => params[:page], :per_page => 100)
    @feedback_count = @feedback.count
    @invalid_count = @feedback.where(:is_invalidated => true).count
  end

  def flagged
    @flags = Flag.where(:is_completed => false)
    @sites = Site.all.to_a
    @users = User.where(:id => @flags.pluck(:user_id))
  end

  def clear_flag
    f = Flag.find params[:id]
    f.is_completed = true

    if f.save
      render :plain => "OK"
    else
      render :plain => "Save failed.", :status => :internal_server_error
    end
  end

  def users
    @users = User.all
  end

  def ignored_users
    @ignored_users = IgnoredUser.all
  end

  def ignore
    @ignored.is_ignored = true
    @ignored.save
    redirect_to url_for(:controller => :admin, :action => :ignored_users)
  end

  def unignore
    @ignored.is_ignored = false
    @ignored.save
    redirect_to url_for(:controller => :admin, :action => :ignored_users)
  end

  def destroy_ignored
    @ignored.destroy
    redirect_to url_for(:controller => :admin, :action => :ignored_users)
  end

  def new_api_key
    @key = ApiKey.new
    @key.key = Digest::SHA256.hexdigest("#{rand(0..9e9)}#{Time.now}")
  end

  def create_api_key
    @key = ApiKey.new(key_params)
    @key.save!
    flash[:success] = "Successfully registered API key #{@key.key}"
    redirect_to url_for(:controller => :admin, :action => :new_api_key)
  end

  def key_list
    @keys = ApiKey.all
  end

  def api_feedback
    @feedback = Feedback.via_api.order(:created_at => :desc).paginate(:page => params[:page], :per_page => 100)
  end

  private
    def set_ignored_user
      @ignored = IgnoredUser.find params[:id]
    end

    def key_params
      params.require(:api_key).permit(:key, :app_name)
    end
end<|MERGE_RESOLUTION|>--- conflicted
+++ resolved
@@ -13,29 +13,6 @@
 
   def user_feedback
     @user = User.all.where(:id => params[:user_id]).first
-<<<<<<< HEAD
-    @feedback = Feedback.unscoped.joins('inner join posts on feedbacks.post_id = posts.id').where(:user_id => @user.id)
-    @sources = ['metasmoke']
-
-    if @user.stackoverflow_chat_id.present?
-      so_feedback = Feedback.unscoped.joins('inner join posts on feedbacks.post_id = posts.id').where(:chat_host => "stackoverflow.com", :chat_user_id => @user.stackoverflow_chat_id)
-      @feedback = @feedback.or(so_feedback)
-      @sources << 'Stack Overflow chat'
-    end
-
-    if @user.stackexchange_chat_id.present?
-      se_feedback = Feedback.unscoped.joins('inner join posts on feedbacks.post_id = posts.id').where(:chat_host => "stackexchange.com", :chat_user_id => @user.stackexchange_chat_id)
-      @feedback = @feedback.or(se_feedback)
-      @sources << 'Stack Exchange chat'
-    end
-
-    if @user.meta_stackexchange_chat_id.present?
-      mse_feedback = Feedback.unscoped.joins('inner join posts on feedbacks.post_id = posts.id').where(:chat_host => "meta.stackexchange.com", :chat_user_id => @user.meta_stackexchange_chat_id)
-      @feedback = @feedback.or(mse_feedback)
-      @sources << 'Meta Stack Exchange chat'
-    end
-
-=======
     @feedback = Feedback.unscoped.joins('inner join posts on feedbacks.post_id = posts.id').where(:user_id => @user.id).select('posts.title, feedbacks.*')
     @sources = ['metasmoke']
 
@@ -51,7 +28,6 @@
       @sources << 'Meta Stack Exchange chat'
     end
 
->>>>>>> 6afed3d6
     @feedback = @feedback.order('feedbacks.id DESC').paginate(:page => params[:page], :per_page => 100)
     @feedback_count = @feedback.count
     @invalid_count = @feedback.where(:is_invalidated => true).count
