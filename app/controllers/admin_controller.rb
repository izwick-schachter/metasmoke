class AdminController < ApplicationController
  before_action :verify_admin

  def index
  end

  def recently_invalidated
    @feedbacks = Feedback.unscoped.joins('inner join posts on feedbacks.post_id = posts.id').where(:is_invalidated => true).select('posts.title, feedbacks.*').order('feedbacks.invalidated_at DESC')
  end

  def user_feedback
    @feedbacks = nil
    begin
      @user = User.find_by_email params[:user_name]
<<<<<<< HEAD
      @feedbacks = Feedback.unscoped.joins('inner join posts on feedbacks.post_id = posts.id').where(:user_id => @user.id).select('posts.title, feedbacks.*').order('feedbacks.id DESC')
      @feedback_count = Feedback.unscoped.where(:user_id => @user.id).count
      @invalid_count = Feedback.unscoped.where(:user_id => @user.id, :is_invalidated => true).count
    rescue ActiveRecord::RecordNotFound
      @feedbacks = Feedback.unscoped.joins('inner join posts on feedbacks.post_id = posts.id').where(:user_name => params[:user_name]).select('posts.title, feedbacks.*').order('feedbacks.id DESC')
      @feedback_count = Feedback.unscoped.where(:user_name => params[:user_name]).count
      @invalid_count = Feedback.unscoped.where(:user_name => params[:user_name], :is_invalidated => true)
=======
      @feedbacks = Feedback.unscoped.joins('inner join posts on feedbacks.post_id = posts.id').where(:user_id => @user.id).select('posts.title, feedbacks.*').order('feedbacks.id DESC').paginate(:page => params[:page], :per_page => 100)
    rescue
    end

    if @feedbacks.nil?
      @feedbacks = Feedback.unscoped.joins('inner join posts on feedbacks.post_id = posts.id').where(:user_name => params[:user_name]).select('posts.title, feedbacks.*').order('feedbacks.id DESC').paginate(:page => params[:page], :per_page => 100)
>>>>>>> 5be2050c
    end
  end
end<|MERGE_RESOLUTION|>--- conflicted
+++ resolved
@@ -12,22 +12,13 @@
     @feedbacks = nil
     begin
       @user = User.find_by_email params[:user_name]
-<<<<<<< HEAD
-      @feedbacks = Feedback.unscoped.joins('inner join posts on feedbacks.post_id = posts.id').where(:user_id => @user.id).select('posts.title, feedbacks.*').order('feedbacks.id DESC')
+      @feedbacks = Feedback.unscoped.joins('inner join posts on feedbacks.post_id = posts.id').where(:user_id => @user.id).select('posts.title, feedbacks.*').order('feedbacks.id DESC').paginate(:page => params[:page], :per_page => 100)
       @feedback_count = Feedback.unscoped.where(:user_id => @user.id).count
       @invalid_count = Feedback.unscoped.where(:user_id => @user.id, :is_invalidated => true).count
-    rescue ActiveRecord::RecordNotFound
-      @feedbacks = Feedback.unscoped.joins('inner join posts on feedbacks.post_id = posts.id').where(:user_name => params[:user_name]).select('posts.title, feedbacks.*').order('feedbacks.id DESC')
+    rescue
+      @feedbacks = Feedback.unscoped.joins('inner join posts on feedbacks.post_id = posts.id').where(:user_name => params[:user_name]).select('posts.title, feedbacks.*').order('feedbacks.id DESC').paginate(:page => params[:page], :per_page => 100)
       @feedback_count = Feedback.unscoped.where(:user_name => params[:user_name]).count
       @invalid_count = Feedback.unscoped.where(:user_name => params[:user_name], :is_invalidated => true)
-=======
-      @feedbacks = Feedback.unscoped.joins('inner join posts on feedbacks.post_id = posts.id').where(:user_id => @user.id).select('posts.title, feedbacks.*').order('feedbacks.id DESC').paginate(:page => params[:page], :per_page => 100)
-    rescue
-    end
-
-    if @feedbacks.nil?
-      @feedbacks = Feedback.unscoped.joins('inner join posts on feedbacks.post_id = posts.id').where(:user_name => params[:user_name]).select('posts.title, feedbacks.*').order('feedbacks.id DESC').paginate(:page => params[:page], :per_page => 100)
->>>>>>> 5be2050c
     end
   end
 end