# frozen_string_literal: true

class SearchController < ApplicationController
  def index
    # This might be ugly, but it's better than the alternative.
    #
    # And it's kinda clever.

    title, title_operation,
    body, body_operation,
    why, why_operation,
    username, username_operation = [:title, :body, :why, :username].map do |s|
      SearchHelper.parse_search_params(params, s, current_user)
    end.flatten

    if [title_operation, body_operation, why_operation, username_operation].any?(&:!)
      render json: { error: 'Unauthenticated users cannot use regex search' }, status: 403
      return
    end

    user_reputation = params[:user_reputation].to_i || 0

    case params[:feedback]
    when /true/
      feedback = :is_tp
    when /false/
      feedback = :is_fp
    when /NAA/
      feedback = :is_naa
    end

    @results = if params[:reason].present?
                 Reason.find(params[:reason]).posts.includes_for_post_row
               else
                 Post.all.includes_for_post_row
               end

    per_page = user_signed_in? && params[:per_page].present? ? [params[:per_page].to_i, 10_000].min : 100

    search_string = []
    search_params = {}
    [[:username, username, username_operation], [:title, title, title_operation],
     [:body, body, body_operation], [:why, why, why_operation]].each do |si|
      search_string << "IFNULL(`posts`.`#{si[0]}`, '') #{si[2]} :#{si[0]}"
      search_params[si[0]] = si[1]
    end
    @results = @results.where(search_string.join(' AND '), **search_params)
                       .paginate(page: params[:page], per_page: per_page)
                       .order(Arel.sql('`posts`.`created_at` DESC'))

    @results = @results.includes(:reasons).includes(:feedbacks) if params[:option].nil?

    if feedback.present?
      @results = @results.where(feedback => true)
    elsif params[:feedback] == 'conflicted'
      @results = @results.where(is_tp: true, is_fp: true)
    end

    @results = case params[:user_rep_direction]
               when '>='
                 if user_reputation > 0
                   @results.where('IFNULL(user_reputation, 0) >= :rep', rep: user_reputation)
                 end
               when '=='
                 @results.where('IFNULL(user_reputation, 0) = :rep', rep: user_reputation)
               when '<='
                 @results.where('IFNULL(user_reputation, 0) <= :rep', rep: user_reputation)
               else
                 @results
               end

    @results = @results.where(site_id: params[:site]) if params[:site].present?

    @results = @results.includes(feedbacks: [:user])

    case params[:autoflagged].try(:downcase)
    when 'yes'
      @results = @results.autoflagged
    when 'no'
      @results = @results.not_autoflagged
    end

    post_type = case params[:post_type].try(:downcase).try(:[], 0)
                when 'q'
                  'questions'
                when 'a'
                  'a'
                end

    if post_type.present?
      unmatched = @results.where.not("link LIKE '%/questions/%' OR link LIKE '%/a/%'")
      @results =  if params[:post_type_include_unmatched]
                    @results.where('link like ?', "%/#{post_type}/%").or(unmatched)
                  else
                    @results.where('link like ?', "%/#{post_type}/%")
                  end
    end

    respond_to do |format|
      format.html do
        @counts_by_accuracy_group = @results.group(:is_tp, :is_fp, :is_naa).count
        @counts_by_feedback = [:is_tp, :is_fp, :is_naa].each_with_index.map do |symbol, i|
          [symbol, @counts_by_accuracy_group.select { |k, _v| k[i] }.values.sum]
        end.to_h

        case params[:feedback_filter]
        when 'tp'
          @results = @results.where(is_tp: true)
        when 'fp'
          @results = @results.where(is_fp: true)
        when 'naa'
          @results = @results.where(is_naa: true)
        end

        @sites = Site.where(id: @results.map(&:site_id)).to_a unless params[:option] == 'graphs'
        render :search
      end
      format.json do
        render json: @results
      end
      format.rss { render :search, layout: false }
      format.xml { render 'search.rss', layout: false }
    end
  end
<<<<<<< HEAD
=======

  def index_fast
    title, title_operation,
    body, body_operation,
    why, why_operation,
    username, username_operation = [:title, :body, :why, :username].map do |s|
      SearchHelper.parse_search_params(params, s, current_user)
    end.flatten

    redis_expiry_time = params[:redis_expiry].present? ? [params[:redis_expire].to_i, 600] : 120

    if [title_operation, body_operation, why_operation, username_operation].any?(&:!)
      render json: { error: 'Unauthenticated users cannot use regex search' }, status: 403
      return
    end

    user_reputation = params[:user_reputation].to_i || 0

    feedback = case params[:feedback]
               when /true/
                 :is_tp
               when /false/
                 :is_fp
               when /NAA/
                 :is_naa
    end

    per_page = user_signed_in? && params[:per_page].present? ? [params[:per_page].to_i, 10_000].min : 100

    page = params[:page].to_i
    page = 1 if page == 0

    npage = [(page - 1) * per_page, page * per_page]

    @logs = []
    @logs.push("PAGE: #{page}")
    @logs.push("PER_PAGE: #{per_page}")
    @logs.push("NPAGE: #{npage}")

    intersect = %w[]
    subtract = %w[]

    intersect.push "reasons/#{params[:reason].to_i}" if params[:reason].present?

    if feedback.present?
      intersect.push "#{feedback.to_s[3..-1]}s"
    elsif params[:feedback] == 'conflicted'
      intersect.push 'tps'
      intersect.push 'fps'
    end

    case params[:autoflagged].try(:downcase)
    when 'yes'
      intersect.push('autoflagged')
    when 'no'
      subtract.push('autoflagged')
    end

    case params[:post_type].try(:downcase).try(:[], 0)
    when 'q'
      intersect.push('questions')
    when 'a'
      instersect.push('answers')
    end

    # Just note, you forgot about user_rep, but do we really need that?

    intersect.push("sites/#{params[:site].to_i}/posts") if params[:site].present?

    search_id = redis.incr 'search_counter'
    if intersect.empty?
      dkey = 'all_posts'
    else
      dkey = "user_searches/#{search_id}/intersect"
      redis.sinterstore dkey, 'all_posts', *intersect
    end
    if subtract.empty?
      skey = dkey
    else
      skey = "user_searches/#{search_id}/subtract"
      redis.sdiffstore(skey, dkey, *subtract)
      redis.expire dkey, redis_expiry_time unless dkey == 'all_posts'
    end
    fkey = "user_searches/#{search_id}/simple_result"
    # This converts it to a ZSET, before this we were working with a SET
    redis.zinterstore(fkey, ['posts', skey], aggregate: 'max')
    redis.expire skey, redis_expiry_time unless skey == 'all_posts'

    # Make 3 tmpsets then intersect them
    to_expire = []
    [
      ['stack_exchange_user_username', username, username_operation],
      ['title', title, title_operation],
      ['body', body, body_operation],
      ['why', why, why_operation]
    ].each do |type, constraint, op|
      next if params[type.split('_').last].nil?
      tkey = "user_searches/#{search_id}/#{type}"
      to_expire.push(tkey)
      case op
      when 'REGEXP'
        redis.zhregex fkey, tkey, 'posts/', type.to_s, params["#{type}_is_case_sensitive"] ? constraint : "(?i)#{constraint}"
      when 'NOT REGEXP'
        redis.zhregex fkey, tkey, 'posts/', type.to_s, params["#{type}_is_case_sensitive"] ? constraint : "(?i)#{constraint}", 'INVERT'
      when 'LIKE'
        redis.zhregex fkey, tkey, 'posts/', type.to_s, constraint[1..-2], 'LIKE'
      end
    end
    redis.expire fkey, redis_expiry_time

    final_key = "user_searches/#{search_id}/final"
    @nresults = if to_expire.empty?
                  []
                else
                  redis.zunionstore final_key, cols
                  redis.zrevrange(final_key, 0, -1)
    end
    to_expire.each { |k| redis.expire k, redis_expiry_time }

    @logs.push "Result count: #{@nresults.length}"

    # Technically we should wait until later to reset these, but eh.
    redis.expire final_key, redis_expiry_time
    redis.expire 'search_counter', 2400

    count = @nresults.length

    @results = @nresults.drop(npage.min).take(npage.max).map { |i| Redis::Post.new(i) }
    @results.define_singleton_method(:total_pages) { (count / per_page) + 1 }
    @results.define_singleton_method(:current_page) { page }

    respond_to do |format|
      format.html do
        to_expire = []
        result_keys = %i[tp fp naa].map do |sym|
          key = "user_searches/#{search_id}/counts_by_feedback/#{sym}s"
          redis.zinterstore key, [final_key, "#{sym}s"]
          to_expire.push(key)
          [sym, key]
        end.to_h

        @counts_by_feedback = result_keys.map { |n, k| [:"is_#{n}", redis.zcard(k)] }.to_h

        to_expire.each { |k| redis.expire(k, redis_expiry_time) }

        @result_count = redis.zcard final_key

        case params[:feedback_filter]
        when 'tp'
          @results = @results.select(&:is_tp)
        when 'fp'
          @results = @results.select(&:is_fp)
        when 'naa'
          @results = @results.select(&:is_naa)
        end

        @sites = Site.where(id: @results.map(&:site_id)).to_a unless params[:option] == 'graphs'
        render :search_fast
      end
      format.json { render json: @results }
      format.rss  { render :search, layout: false }
      format.xml  { render 'search.rss', layout: false }
    end
  end
>>>>>>> a7c1e526
end<|MERGE_RESOLUTION|>--- conflicted
+++ resolved
@@ -122,8 +122,6 @@
       format.xml { render 'search.rss', layout: false }
     end
   end
-<<<<<<< HEAD
-=======
 
   def index_fast
     title, title_operation,
@@ -288,5 +286,4 @@
       format.xml  { render 'search.rss', layout: false }
     end
   end
->>>>>>> a7c1e526
 end