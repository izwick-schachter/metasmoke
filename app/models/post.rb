--- conflicted
+++ resolved
@@ -257,11 +257,7 @@
       begin
         # Escape (URI-encode) hostname first, otherwise we get "URI must be ascii-only" on cases like
         # hxxps://supplémentsavis.fr/spammy-products-here
-<<<<<<< HEAD
-        regexed_hostname = uri.match(/(?<=\/\/)[^\/]+/)&.try(:[], 0)
-=======
-        regexed_hostname = uri.match(%r{(?<=\/\/)[^\/]+(?=\/)})[0]
->>>>>>> 30382aab
+        regexed_hostname = uri.match(%r{(?<=\/\/)[^\/]+})&.try(:[], 0)
         uri = uri.gsub(regexed_hostname, CGI.escape(regexed_hostname))
 
         # DON'T unescape anything before parsing it, or we get "bad URI(is not URI?)"
