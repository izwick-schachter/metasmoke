# frozen_string_literal: true

class Post < ApplicationRecord
  include Websocket
  include PostConcerns::Autoflagging
  include PostConcerns::Review

  validate :reject_recent_duplicates
  validates :link, format: { with: %r{\A\/\/(.*?)\/(questions|a)\/(\d+)\Z} }, allow_blank: true, on: :create

  serialize :tags, JSON

  belongs_to :site
  belongs_to :stack_exchange_user
  belongs_to :smoke_detector
  has_and_belongs_to_many :reasons
  has_and_belongs_to_many :post_tags, class_name: 'DomainTag'
  has_and_belongs_to_many :spam_domains
  has_many :feedbacks, dependent: :destroy
  has_many :deletion_logs, dependent: :destroy
  has_many :flag_logs, dependent: :destroy
  has_many :flags, dependent: :destroy
  has_many :comments, class_name: 'PostComment', dependent: :destroy
  has_many :abuse_reports, as: :reportable
  has_one :review_item, as: :reviewable

  scope(:includes_for_post_row, -> do
    includes(:stack_exchange_user).includes(:reasons).includes(:site)
           .includes(feedbacks: [:user, :api_key]).includes(:comments)
  end)

  scope(:without_feedback, -> { where(feedbacks_count: 0).or(where(feedbacks_count: nil)) })

  scope(:today, -> { where('created_at > ?', Date.today) })

  scope(:tp, -> { where(is_tp: true) })
  scope(:fp, -> { where(is_fp: true) })
  scope(:naa, -> { where(is_naa: true) })

  scope(:undeleted, -> { where(deleted_at: nil) })

  after_commit :parse_domains, on: :create

  after_create do
    match = %r{\/(?:q(?:uestions)?|a(?:nswers)?)\/(\d+)}.match(link)
    update(native_id: match[1]) if match
  end

  after_create do
    ActionCable.server.broadcast 'posts_realtime', row: PostsController.render(locals: { post: Post.last }, partial: 'post').html_safe
    ActionCable.server.broadcast 'topbar', review: ReviewItem.active.count
  end

  def reject_recent_duplicates
    # If a different SmokeDetector has reported the same post in the last 5 minutes, reject it

    return unless respond_to?(:smoke_detector_id) && smoke_detector.present?

    conflict = Post.where(link: link)
                   .where('created_at > ?', 5.minutes.ago)
                   .where.not(smoke_detector: smoke_detector)
                   .last

    return if conflict.blank?

    errors.add(:base, "Reported in the last 5 minutes by a different instance: #{conflict.id}")
  end

<<<<<<< HEAD
=======
  def populate_redis
    post = {
      body: body,
      title: title,
      reason_weight: reasons.map(&:weight).reduce(:+),
      created_at: created_at,
      username: username,
      link: link,
      site_site_logo: site.try(:site_logo),
      stack_exchange_user_username: stack_exchange_user.try(:username),
      stack_exchange_user_id: stack_exchange_user.try(:id),
      flagged: flagged?,
      site_id: site_id,
      post_comments_count: comments.count,
      why: why
    }
    redis.hmset("posts/#{id}", *post.to_a)

    reason_names = reasons.map(&:reason_name)
    reason_weights = reasons.map(&:weight)
    redis.zadd("posts/#{id}/reasons", reason_weights.zip(reason_names)) unless reasons.empty?

    feedbacks.each(&:populate_redis)
    deletion_logs.each(&:update_deletion_data)

    reasons.each do |reason|
      redis.sadd "reasons/#{reason.id}", id
    end

    redis.sadd 'all_posts', id
    redis.zadd 'posts', created_at.to_i, id

    redis.sadd 'tps', id if is_tp
    redis.sadd 'fps', id if is_fp
    redis.sadd 'naas', id if is_naa
    if link.nil?
      redis.sadd 'nolink', id
    else
      redis.sadd 'questions', id if question?
      redis.sadd 'answers', id if answer?
    end
    redis.sadd 'autoflagged', id if flagged?
    redis.sadd 'deleted', id unless deleted_at.nil?
    redis.sadd "sites/#{site_id}/posts", id
  end

  def remove_from_redis(post)
    redis.del "posts/#{post.id}"
    redis.del "posts/#{post.id}/reasons"
    # Test this one:
    Reason.find_each do |reason|
      redis.srem "reasons/#{reason.id}", post.id
    end
    redis.srem 'all_posts', post.id
    redis.zrem 'posts', post.id
    redis.srem 'tps', post.id
    redis.srem 'fps', post.id
    redis.srem 'naas', post.id
    redis.srem 'nolink', post.id
    redis.srem 'questions', post.id
    redis.srem 'answers', post.id
    redis.srem 'autoflagged', post.id
    redis.srem 'deleted', post.id
    redis.srem "sites/#{post.site_id}/posts", post.id
  end

  def self.populate_redis_meta
    progressbar = ProgressBar.create total: Post.count
    ilevel = ActiveRecord::Base.logger.level
    ActiveRecord::Base.logger.level = 1
    Post.all.eager_load(:reasons).eager_load(:flag_logs).find_each(batch_size: 50_000) do |post|
      # tps, fps, naas, reasons/id, questions, answers, autoflagged
      redis.pipelined do
        redis.sadd 'tps', post.id if post.is_tp
        redis.sadd 'fps', post.id if post.is_fp
        redis.sadd 'naas', post.id if post.is_naa
        post.reasons.each do |reason|
          redis.sadd "reasons/#{reason.id}", post.id
        end
        if post.link.nil?
          redis.sadd 'nolink', post.id
        else
          redis.sadd 'questions', post.id if post.question?
          redis.sadd 'answers', post.id if post.answer?
        end
        redis.sadd 'autoflagged', post.id if post.flagged?
        redis.sadd "sites/#{post.site_id}/posts", post.id
        redis.sadd 'all_posts', post.id
        redis.sadd 'deleted', post.id unless post.deleted_at.nil?
        redis.zadd 'posts', post.created_at.to_i, post.id
      end
      progressbar.increment
    end
    ActiveRecord::Base.logger.level = ilevel
  end

>>>>>>> a7c1e526
  def update_feedback_cache
    feedbacks = self.feedbacks.to_a

    self.is_tp = feedbacks.any?(&:is_positive?)
    self.is_fp = feedbacks.any?(&:is_negative?)
    self.is_naa = feedbacks.any?(&:is_naa?)

    is_feedback_changed = is_tp_changed? || is_fp_changed? || is_naa_changed?

    save!

    conflicting_revisions = Post.where(link: link)
                                .where.not(id: id)
                                .where('is_tp != ? or is_fp != ?', is_tp, is_fp)

    if conflicting_revisions.count > 0
      msg = "Conflicting feedback across revisions: [current](//metasmoke.erwaysoftware.com/post/#{id})"

      conflicting_revisions.each_with_index do |post, i|
        msg += ", [##{i + 1}](//metasmoke.erwaysoftware.com/post/#{post.id})"
      end

      # SmokeDetector.send_message_to_charcoal msg
    end

    if is_tp && is_fp
      # SmokeDetector.send_message_to_charcoal "Conflicting feedback on [#{title}](//metasmoke.erwaysoftware.com/post/#{id})."
    end

    if is_fp_changed? && is_fp && flagged?
      SmokeDetector.send_message_to_charcoal "**fp on autoflagged post**: #{title}](//metasmoke.erwaysoftware.com/post/#{id})"
    end

    if is_feedback_changed
      ActionCable.server.broadcast 'topbar', review: ReviewItem.active.count
    end

    is_feedback_changed
  end

  def question?
    link.include? '/questions/'
  end

  def answer?
    link.include? '/a/'
  end

  def deleted?
    deletion_logs.where(is_deleted: true).any?
  end

  def conflicted?
    is_tp && (is_fp || is_naa)
  end

  def stack_id
    native_id
  end

  # Called get_revision_count with the predicate because the model already has an attribute in the DB called revision_count.
  def get_revision_count # rubocop:disable Style/AccessorMethodName
    post = if respond_to? :revision_count
             self
           else
             Post.find id
           end

    if post.revision_count.present?
      post.revision_count
    else
      fetch_revision_count(respond_to?(:revision_count) ? nil : post)
    end
  end

  def parse_domains
    hosts = part_to_extract_from_domains.map do |x|
      begin
        URI.parse(x).hostname.gsub(/www\./, '').downcase
      rescue
        nil
      end
    end.compact.uniq

    hosts.each do |h|
      next if h.length >= 255
      domain = SpamDomain.find_or_create_by domain: h
      domain.posts << self unless domain.posts.include? self
      Rails.cache.delete "spam_domain_post_counts_##{domain.id}"
    end
  end

  private

  def part_to_extract_from_domains
    if answer?
      URI.extract(body || '')
    else
      (URI.extract(body || '') + URI.extract(title || ''))
    end
  end
end<|MERGE_RESOLUTION|>--- conflicted
+++ resolved
@@ -51,6 +51,9 @@
     ActionCable.server.broadcast 'topbar', review: ReviewItem.active.count
   end
 
+  after_save :populate_redis
+  after_destroy :remove_from_redis, prepend: true
+
   def reject_recent_duplicates
     # If a different SmokeDetector has reported the same post in the last 5 minutes, reject it
 
@@ -66,8 +69,6 @@
     errors.add(:base, "Reported in the last 5 minutes by a different instance: #{conflict.id}")
   end
 
-<<<<<<< HEAD
-=======
   def populate_redis
     post = {
       body: body,
@@ -164,7 +165,6 @@
     ActiveRecord::Base.logger.level = ilevel
   end
 
->>>>>>> a7c1e526
   def update_feedback_cache
     feedbacks = self.feedbacks.to_a
 
