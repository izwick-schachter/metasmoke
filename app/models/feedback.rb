# frozen_string_literal: true

class Feedback < ApplicationRecord
  include Websocket
  delegate :url_helpers, to: 'Rails.application.routes'

  default_scope { where(is_invalidated: false) }
  scope(:invalid, -> { unscoped.where(is_invalidated: true) })
  scope(:via_api, -> { unscoped.where.not(api_key: nil) })
  scope(:today, -> { where('created_at > ?', Date.today) })

  belongs_to :post, counter_cache: true
  belongs_to :user
  belongs_to :invalidated_by, class_name: 'User', foreign_key: 'invalidated_by'
  belongs_to :api_key

  before_save :check_for_user_assoc
  before_save :check_for_dupe_feedback

  after_create :send_to_chat
  after_create :send_blacklist_request

  VALID_TYPES = %w[tp tpu fp fpu naa rude ignore]
                .map { |f| [f, "#{f}-"] }.flatten

  validates :feedback_type, inclusion: { in: VALID_TYPES }

<<<<<<< HEAD
=======
  after_save :populate_redis

  def populate_redis
    redis.sadd "post/#{post.id}/feedbacks", id.to_s
    redis.hmset "feedbacks/#{id}", *{
      feedback_type: feedback_type,
      username: user.try(:username) || user_name,
      app_name: api_key.try(:app_name),
      invalidated: is_invalidated
    }
  end

  def self.populate_redis_meta
    eager_load(:post).eager_load(:user).eager_load(:api_key).find_each(batch_size: 10000) do |fb|
      redis.pipelined do
        next if fb.post.nil?
        redis.del "post/#{fb.post.id}/feedbacks"
        redis.sadd "post/#{fb.post.id}/feedbacks", fb.id.to_s
        redis.hmset "feedbacks/#{fb.id}", *{
          feedback_type: fb.feedback_type,
          username: fb.user.try(:username) || fb.user_name,
          app_name: fb.api_key.try(:app_name),
          invalidated: fb.is_invalidated
        }
      end
    end
  end

>>>>>>> a7c1e526
  after_save do
    if update_post_feedback_cache # if post feedback cache was changed
      if post.flagged? && !is_positive?
        message = "fp feedback on autoflagged post: [#{post.title}](#{post.link}) \\[[MS](//metasmoke.erwaysoftware.com/post/#{post_id})]"
        ActionCable.server.broadcast 'smokedetector_messages', autoflag_fp: { message: message, site: post.site.site_domain }

        Thread.new do
          names = post.flaggers.map { |u| '@' + u.username.tr(' ', '') }
          user_msg = "Autoflagged FP: flagged by #{names.join(', ')}"
          ActionCable.server.broadcast 'smokedetector_messages', autoflag_fp: { message: user_msg, site: post.site.site_domain }
          sys = User.find(-1)
          post.eligible_flaggers.each do |u|
            FlagCondition.validate_for_user(u, sys)
          end
        end
      end

      post.stack_exchange_user&.unblacklist_user if post.is_fp
    end
  end

  after_create do
    ActionCable.server.broadcast "posts_#{post_id}", feedback: FeedbacksController.render(locals: { feedback: self }, partial: 'feedback').html_safe
    feedback = FeedbacksController.render(locals: { feedback: self }, partial: 'feedback.json')
    ActionCable.server.broadcast 'api_feedback', feedback: JSON.parse(feedback)

    update(user_name: user.username) if user_id.present? && user_name.nil?
  end

  # Drop a user's earlier feedback if it's not invalidated
  # and less than a day old

  after_create do
    next if user_id.nil?

    num_deleted = post.feedbacks.where(user_id: user_id)
                      .where('created_at > ?', 24.hours.ago)
                      .where.not(id: id)
                      .destroy_all

    post.reload.update_feedback_cache unless num_deleted.empty?
  end

  after_create do
    DeletionLog.auto_other_flag(nil, post)
  end

  # Keep this block last to make sure any corrections or deletions have been made before we check count
  after_create do
    if post.feedbacks.count >= 2 && post.review_item&.completed == false
      post.review_item.update(completed: true)
    end
  end

  def is_positive? # rubocop:disable Style/PredicateName
    feedback_type.include? 't'
  end

  def is_negative? # rubocop:disable Style/PredicateName
    feedback_type.include? 'f'
  end

  def is_naa? # rubocop:disable Style/PredicateName
    feedback_type.include? 'naa'
  end

  def does_affect_user?
    feedback_type.ends_with?('u') || feedback_type.ends_with?('u-')
  end

  def update_post_feedback_cache
    if saved_changes?
      return post.reload.update_feedback_cache # Returns whether the post feedback cache has been changed
    end
    false
  end

  def select_without_nil
    select(Feedback.attribute_names - ['message_link'])
  end

  def send_to_chat
    return if chat_user_id.present?
    return if Feedback.where(post: post).where('feedback_type LIKE ?', "#{feedback_type[0]}%").where.not(id: id).exists?

    message = "#{feedback_type} feedback received"
    unless post.id == Post.last.id
      host = 'metasmoke.erwaysoftware.com'
      link = url_helpers.url_for controller: :posts, action: :show, id: post.id, host: host
      message += " on [#{SmokeDetectorsHelper.escape_markdown post.title}](#{post.link}) \\[[MS](#{link})]"
    end
    ActionCable.server.broadcast 'smokedetector_messages', message: message
  end

  def send_blacklist_request
    return if chat_user_id.present?

    return unless is_positive? && does_affect_user?

    post.stack_exchange_user&.blacklist_for_post(post)
  end

  private

  def check_for_dupe_feedback
    duplicate = if user_id.present?
                  Feedback.where(user_id: user_id, post_id: post_id, feedback_type: feedback_type).where.not(id: id)
                else
                  Feedback.where(user_name: user_name, post_id: post_id, feedback_type: feedback_type).where.not(id: id)
                end

    throw :abort if duplicate.exists? && !is_invalidated
  end

  def check_for_user_assoc
    return if chat_host.nil? || chat_user_id.nil?

    chat_id_field = case chat_host
                    when 'stackexchange.com'
                      :stackexchange_chat_id
                    when 'stackoverflow.com'
                      :stackoverflow_chat_id
                    when 'meta.stackexchange.com'
                      :meta_stackexchange_chat_id
                    end

    return unless chat_id_field

    self.user = User.where(chat_id_field => chat_user_id).try(:first)
  end
end<|MERGE_RESOLUTION|>--- conflicted
+++ resolved
@@ -25,8 +25,6 @@
 
   validates :feedback_type, inclusion: { in: VALID_TYPES }
 
-<<<<<<< HEAD
-=======
   after_save :populate_redis
 
   def populate_redis
@@ -55,7 +53,6 @@
     end
   end
 
->>>>>>> a7c1e526
   after_save do
     if update_post_feedback_cache # if post feedback cache was changed
       if post.flagged? && !is_positive?
