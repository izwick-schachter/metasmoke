--- conflicted
+++ resolved
@@ -1,11 +1,8 @@
 # frozen_string_literal: true
 
 class Feedback < ApplicationRecord
-<<<<<<< HEAD
   include Websocket
 
-=======
->>>>>>> 8a3d3617
   default_scope { where(is_invalidated: false, is_ignored: false) }
   scope(:ignored, -> { unscoped.where(is_ignored: true) })
   scope(:invalid, -> { unscoped.where(is_invalidated: true) })
