--- conflicted
+++ resolved
@@ -64,11 +64,7 @@
           accuracy = fake_flag_condition.accuracy # Decimal number, like 99.8
           post_ts = DateTime.now
           Rails.logger.warn "[autoflagging] #{id}: historical accuracy #{accuracy}, " \
-<<<<<<< HEAD
-                            "time taken #{((post - pre) * 86_400).to_f} seconds"
-=======
                             "time taken #{((post_ts - pre) * 86_400).to_f} seconds"
->>>>>>> 988cebf3
 
           # If the accuracy is higher than all 6 thresholds (indicating 6 flags), index will be null
           scaled_max = scaled_maxes.index { |n| n.to_f > accuracy } || FlagSetting['max_flags'].to_i
