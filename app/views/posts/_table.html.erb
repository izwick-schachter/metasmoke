<table class="table" id="posts-index-table">
  <tbody>
<<<<<<< HEAD
    <%= render partial: 'posts/post', collection: posts, cached: true %>
=======
    <%= render partial: 'posts/post', collection: posts, cached: proc { |i| i.cachebreak } %>
>>>>>>> a7c1e526
  </tbody>
</table><|MERGE_RESOLUTION|>--- conflicted
+++ resolved
@@ -1,9 +1,5 @@
 <table class="table" id="posts-index-table">
   <tbody>
-<<<<<<< HEAD
-    <%= render partial: 'posts/post', collection: posts, cached: true %>
-=======
     <%= render partial: 'posts/post', collection: posts, cached: proc { |i| i.cachebreak } %>
->>>>>>> a7c1e526
   </tbody>
 </table>