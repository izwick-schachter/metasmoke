<h4>
  <% if @post.flag_logs.auto.successful.any? %>
    <%= link_to post_flag_logs_path(@post), style: "text-decoration:none"  do %>
      <span class="text-danger" title="This post had flags cast on it" href="#"><%= @post.flag_logs.auto.successful.first.flag_icon %></span>
    <% end %>
  <% end %>
  <%= title @post.title %>
  <% unless @is_review_item %>
    <strong class="post-feedbacks">
       <% @post.feedbacks.each do |feedback| %>
         <span style="<%= "font-weight:normal" if feedback.is_naa? %>" data-toggle="tooltip" data-placement="top" title="<%= (feedback.user.present? || feedback.api_key_id.present?) ? "#{feedback.user.try(:username)} (From #{feedback.api_key.try(:app_name) || "Review"})" : feedback.user_name %>: <%= feedback.feedback_type %>" class="<%= element_class_for_feedback feedback %>"><%= element_symbol_for_feedback(feedback).html_safe %></span>
       <% end %>
    </strong>
  <% end %>
  <small>
    <%= link_to post_path(@post) do %>
      <i class="fas fa-fw fa-link"></i>
    <% end %>
  </small>
  <% unless @post.feedbacks.empty? || @is_review_item %>
    <% if current_user.present? && (current_user.has_role?(:admin) || @post.feedbacks.where(user_id: current_user.id).exists?) %>
      <small>
        &middot; <%= link_to "(clear)", clear_post_feedback_path(@post) %>
      </small>
    <% end %>
  <% end %>
</h4>

<% if user_signed_in? %>
  <p><a href="#" data-toggle="modal" data-target="#admin-report-modal" class="text-warning">
    <span data-toggle="tooltip" title="Request admin attention on this post"><span class="glyphicon glyphicon-alert"></span> Something not right?</span>
  </a></p>
<% end %>

<% if user_signed_in? && current_user.has_role?(:reviewer) && !@is_review_item %>
  <p>
    <strong>Add feedback:</strong>
    <%= link_to raw('&#x2713'), post_feedback_path(post_id: @post.id, feedback_type: 'tp'),
                class: 'feedback-button on-post text-success', remote: true, method: :post, data: { post_id: @post.id } %>
    <%= link_to raw('&#x2717'), post_feedback_path(post_id: @post.id, feedback_type: 'fp'),
                class: 'feedback-button on-post text-danger', remote: true, method: :post, data: { post_id: @post.id } %>
    <% if @post.link.nil? or @post.link.include? '/a/' %>
        <%= link_to raw('&#x1f4a9'), post_feedback_path(post_id: @post.id, feedback_type: 'naa'), class: 'feedback-button on-post text-warning',
                    remote: true, method: :post, data: { post_id: @post.id } %>
    <% end %>
  </p>
<% end %>

<div class="clearfix domain-tag-list">
  <p class="pull-left">
    <% if @post.post_tags.any? %>
      Tagged with:
      <% @post.post_tags.each do |t| %>
        <%= render 'domain_tags/post_tag', tag: t, post: @post %>
      <% end %>
    <% else %>
      <em>No tags.</em>
    <% end %>
  </p>

  <% if current_user&.has_role?(:core) %>
    <%= form_tag add_post_tag_path, method: :post, class: 'form-inline pull-left add-post-tag' do %>
      <%= hidden_field_tag :post_id, @post.id %>
      <%= select_tag :tag_name, options_for_select(DomainTag.all.map { |dt| [dt.name, dt.name, { 'data-subtext' => dt.description&.truncate(100) }] }),
                     class: 'selectpicker', include_blank: true %>
      <%= submit_tag 'Add', class: 'btn btn-primary btn-sm' %>
    <% end %>
  <% end %>
</div>

<hr/>

<% unless @post.body.nil? %>
  <ul class="nav nav-tabs" role="tablist">
    <li role="presentation" class="active">
      <a href="#post-body-tab" role="tab" data-toggle="tab" class="post-render-mode" data-render-mode="markdown">Text</a>
    </li>
    <% unless @post.markdown.nil? %>
      <li role="presentation">
        <a href="#post-source-tab" role="tab" data-toggle="tab" class="post-render-mode" data-render-mode="markdown">Markdown</a>
      </li>
    <% end %>
    <li role="presentation">
      <a href="#preview-tab" role="tab" data-toggle="tab" class="post-render-mode" data-render-mode="rendered">Preview</a>
    </li>
  </ul><br/>

  <div class="tab-content">
    <div role="tabpanel" class="tab-pane active" id="post-body-tab">
      <pre class="post-body-pre-block"><%= @post.body %></pre>
    </div>
    <% unless @post.markdown.nil? %>
      <div role="tabpanel" class="tab-pane" id="post-source-tab">
        <pre class="post-body-pre-block"><%= @post.markdown %></pre>
      </div>
    <% end %>
    <div role="tabpanel" class="tab-pane" id="preview-tab">
      <div class="panel panel-default">
        <div class="panel-body">
<<<<<<< HEAD
          <%= raw(sanitize(AnnouncementsController.renderer.render(@post.markdown || @post.body), scrubber: PostScrubber.new)) %>
=======
          <%= safe_render_markdown(@post.body, scrubber: Post.scrubber) %>
>>>>>>> dd03d3a5
        </div>
      </div>
    </div>
  </div>
<% end %>

<hr>

<% unless @post.link.nil? %>
  <% unless @post.site&.site_logo.nil? %>
    <%= image_tag @post.site.site_logo, size: "20" %>
  <% end %>
  <%= link_to "View on site", @post.link %>
  <% if @post.deleted_at %>
    <span class="text-danger">
      (deleted
        <span title="<%= (@post.deleted_at - @post.created_at).round(0) %> seconds">
          <%= distance_of_time_in_words(@post.created_at, @post.deleted_at, include_seconds: true) %>
        </span>
      after being reported)
    </span>
  <% end %>
<% end %>

<% unless @post.created_at.nil? %>
  <span class="text-muted" style="float:right">
    <span title="<%= @post.created_at %>">
      <%= "reported " + time_ago_in_words(@post.created_at).sub("about ", "") + " ago " %>
    </span>
    <% if @post.revision_count.to_i >= 2 %>
      | edited <%= number_to_multiplicative_quantifier @post.revision_count - 1 %>
    <% end %>
    <% unless @post.user_link.nil? %>
      | posted by
      <% unless @post.site&.site_logo&.nil? %>
        <%= link_to @post.user_link do %>
          <% unless @post.site&.site_logo.nil? %>
            <%= image_tag @post.site.site_logo, size: "20" %>
          <% end %>
        <% end %>
      <% end %>
      <%= link_to @post.username, stack_exchange_user_path(@post.stack_exchange_user_id) if @post.stack_exchange_user_id.present? %>
      <% unless @post.user_reputation.nil? %>
        (<%= @post.user_reputation %>)
      <% end %>
    <% end %>
  </span>
<% end %>
<hr>

<p>Caught by:</p>

<ul>
  <% @post.reasons.each do |reason| %>
    <li>
      <%= link_to reason.reason_name, reason_path(reason), title: reason.description, data: { toggle: 'tooltip' } %>
      <span class="text-muted">(<%= reason.weight %>)</span>
    </li>
  <% end %>
</ul>

<% if @post.respond_to?(:reason_weight) && @post.reason_weight&.present? %>
  <p class="text-muted">Reason weight: <%= @post.reason_weight %></p>
<% else %>
  <p class="text-muted">Reason weight: <%= @post.reasons.map(&:weight).reduce(:+) %></p>
<% end %>

<% if @post.why.present? %>
  <pre><%= render_links @post.why %></pre>
<% end %>

<% if user_signed_in? && current_user.write_authenticated && current_user.flags_enabled && !@post.is_fp && !@post.deleted? && Time.now - (@post.created_at || 1.day.ago) <= 1.hour && current_user.has_role?(:reviewer) %>
  <p>
    <%= link_to url_for(controller: :posts, action: :cast_spam_flag, id: @post.id), method: :post, class: "text-danger" do %>
      <span class="glyphicon glyphicon-flag"></span> Spam flag
    <% end %>
  </p>
<% end %>

<% if current_user&.has_role?(:core) %>
  <%= render 'abuse_reports/list', item: @post %>
<% end %>

<hr/>

<p>Contains domains:</p>
<% if @post.spam_domains.any? %>
  <ul class="post-domain-list">
    <% @post.spam_domains.each do |d| %>
      <li><%= render 'spam_domains/domain', domain: d %></li>
    <% end %>
  </ul><br/>
<% else %>
  <p class="post-no-domain-list"><em>No domains</em></p>
<% end %>

<% @post.comments.each do |c| %>
  <%= render 'post_comments/comment', comment: c, feedback: @post.feedbacks.to_a.select { |f| f.user_id == c.user_id }[0] %>
<% end %>

<% if current_user&.has_role?(:reviewer) %>
  <p><a href="javascript:void(0)" class="new-comment"><span class="glyphicon glyphicon-plus"></span> Add a comment</a></p>
<% end %>

<div class="add-comment">
  <%= form_for PostComment.new, url: create_comment_path do |f| %>
    <%= f.hidden_field :post_id, value: @post.id %>
    <div class="field">
      <%= f.text_area :text, rows: 3, cols: 100, placeholder: 'Useful information about this post that others might need...', class: 'form-control' %>
    </div>
    <div class="actions">
      <%= f.submit 'Add Comment', class: 'btn btn-primary' %>
    </div>
  <% end %>
</div>

<% if user_signed_in? && current_user.has_role?(:developer) %>
  <div class="panel panel-danger">
    <div class="panel-heading">
      <h3 class="panel-title">Developer tools</h3>
    </div>
    <div class="panel-body">
      <ul>
        <li><%= link_to "Update feedback cache", url_for(controller: :posts, action: :reindex_feedback, id: @post.id), method: :post %></li>
        <li><%= link_to "Delete post", dev_delete_post_path(@post.id), method: :post, data: { confirm: "Are you sure you want to delete this post? This can't be undone." } %></li>
      </ul>
    </div>
  </div>
<% end %>

<%= render 'flags/create', post: @post %><|MERGE_RESOLUTION|>--- conflicted
+++ resolved
@@ -97,11 +97,7 @@
     <div role="tabpanel" class="tab-pane" id="preview-tab">
       <div class="panel panel-default">
         <div class="panel-body">
-<<<<<<< HEAD
-          <%= raw(sanitize(AnnouncementsController.renderer.render(@post.markdown || @post.body), scrubber: PostScrubber.new)) %>
-=======
-          <%= safe_render_markdown(@post.body, scrubber: Post.scrubber) %>
->>>>>>> dd03d3a5
+          <%= safe_render_markdown(@post.markdown || @post.body, scrubber: Post.scrubber) %>
         </div>
       </div>
     </div>
