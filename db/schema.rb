# This file is auto-generated from the current state of the database. Instead
# of editing this file, please use the migrations feature of Active Record to
# incrementally modify your database, and then regenerate this schema definition.
#
# Note that this schema.rb definition is the authoritative source for your
# database schema. If you need to create the application database on another
# system, you should be using db:schema:load, not running all the migrations
# from scratch. The latter is a flawed and unsustainable approach (the more migrations
# you'll amass, the slower it'll run and the greater likelihood for issues).
#
# It's strongly recommended that you check this file into your version control system.

<<<<<<< HEAD
ActiveRecord::Schema.define(version: 2019_03_17_202853) do
=======
ActiveRecord::Schema.define(version: 2019_06_01_215310) do
>>>>>>> a264c390

  create_table "abuse_comments", options: "ENGINE=InnoDB DEFAULT CHARSET=latin1", force: :cascade do |t|
    t.bigint "user_id"
    t.bigint "abuse_report_id"
    t.text "text"
    t.datetime "created_at", null: false
    t.datetime "updated_at", null: false
    t.index ["abuse_report_id"], name: "index_abuse_comments_on_abuse_report_id"
    t.index ["user_id"], name: "index_abuse_comments_on_user_id"
  end

  create_table "abuse_contacts", options: "ENGINE=InnoDB DEFAULT CHARSET=latin1", force: :cascade do |t|
    t.string "name"
    t.string "email"
    t.string "link"
    t.text "details"
    t.datetime "created_at", null: false
    t.datetime "updated_at", null: false
  end

  create_table "abuse_report_statuses", options: "ENGINE=InnoDB DEFAULT CHARSET=latin1", force: :cascade do |t|
    t.string "name"
    t.datetime "created_at", null: false
    t.datetime "updated_at", null: false
    t.string "icon"
    t.string "color"
  end

  create_table "abuse_reports", options: "ENGINE=InnoDB DEFAULT CHARSET=latin1", force: :cascade do |t|
    t.bigint "user_id"
    t.string "reportable_type"
    t.bigint "reportable_id"
    t.bigint "abuse_contact_id"
    t.bigint "abuse_report_status_id"
    t.text "details"
    t.datetime "created_at", null: false
    t.datetime "updated_at", null: false
    t.string "uuid"
    t.index ["abuse_contact_id"], name: "index_abuse_reports_on_abuse_contact_id"
    t.index ["abuse_report_status_id"], name: "index_abuse_reports_on_abuse_report_status_id"
    t.index ["reportable_type", "reportable_id"], name: "index_abuse_reports_on_reportable_type_and_reportable_id"
    t.index ["user_id"], name: "index_abuse_reports_on_user_id"
  end

  create_table "announcements", options: "ENGINE=InnoDB DEFAULT CHARSET=latin1", force: :cascade do |t|
    t.text "text"
    t.datetime "expiry"
    t.datetime "created_at", null: false
    t.datetime "updated_at", null: false
  end

  create_table "api_keys", id: :integer, options: "ENGINE=InnoDB DEFAULT CHARSET=latin1", force: :cascade do |t|
    t.datetime "created_at", null: false
    t.datetime "updated_at", null: false
    t.string "key", collation: "utf8_unicode_ci"
    t.string "app_name", collation: "utf8_unicode_ci"
    t.bigint "user_id"
    t.string "github_link", collation: "utf8_unicode_ci"
    t.boolean "is_trusted"
    t.index ["user_id"], name: "index_api_keys_on_user_id"
  end

  create_table "api_tokens", id: :integer, options: "ENGINE=InnoDB DEFAULT CHARSET=latin1", force: :cascade do |t|
    t.string "code", collation: "utf8_unicode_ci"
    t.integer "api_key_id"
    t.bigint "user_id"
    t.string "token", collation: "utf8_unicode_ci"
    t.datetime "created_at", null: false
    t.datetime "updated_at", null: false
    t.datetime "expiry"
    t.index ["api_key_id"], name: "index_api_tokens_on_api_key_id"
    t.index ["user_id"], name: "index_api_tokens_on_user_id"
  end

  create_table "audits", id: :integer, options: "ENGINE=InnoDB DEFAULT CHARSET=latin1", force: :cascade do |t|
    t.integer "auditable_id"
    t.string "auditable_type", collation: "utf8mb4_bin"
    t.integer "associated_id"
    t.string "associated_type", collation: "utf8mb4_bin"
    t.integer "user_id"
    t.string "user_type", collation: "utf8mb4_bin"
    t.string "username", collation: "utf8mb4_bin"
    t.string "action", collation: "utf8mb4_bin"
    t.text "audited_changes", collation: "utf8mb4_bin"
    t.integer "version", default: 0
    t.string "comment", collation: "utf8mb4_bin"
    t.string "remote_address", collation: "utf8mb4_bin"
    t.string "request_uuid", collation: "utf8mb4_bin"
    t.datetime "created_at"
    t.index ["associated_id", "associated_type"], name: "associated_index", length: { associated_type: 191 }
    t.index ["auditable_id", "auditable_type"], name: "auditable_index", length: { auditable_type: 191 }
    t.index ["created_at"], name: "index_audits_on_created_at"
    t.index ["request_uuid"], name: "index_audits_on_request_uuid", length: 191
    t.index ["user_id", "user_type"], name: "user_index", length: { user_type: 191 }
  end

  create_table "blazer_audits", options: "ENGINE=InnoDB DEFAULT CHARSET=latin1", force: :cascade do |t|
    t.bigint "user_id"
    t.bigint "query_id"
    t.text "statement"
    t.string "data_source"
    t.timestamp "created_at"
    t.index ["query_id"], name: "index_blazer_audits_on_query_id"
    t.index ["user_id"], name: "index_blazer_audits_on_user_id"
  end

  create_table "blazer_checks", options: "ENGINE=InnoDB DEFAULT CHARSET=latin1", force: :cascade do |t|
    t.bigint "creator_id"
    t.bigint "query_id"
    t.string "state"
    t.string "schedule"
    t.text "emails"
    t.string "check_type"
    t.text "message"
    t.timestamp "last_run_at"
    t.datetime "created_at", null: false
    t.datetime "updated_at", null: false
    t.index ["creator_id"], name: "index_blazer_checks_on_creator_id"
    t.index ["query_id"], name: "index_blazer_checks_on_query_id"
  end

  create_table "blazer_dashboard_queries", options: "ENGINE=InnoDB DEFAULT CHARSET=latin1", force: :cascade do |t|
    t.bigint "dashboard_id"
    t.bigint "query_id"
    t.integer "position"
    t.datetime "created_at", null: false
    t.datetime "updated_at", null: false
    t.index ["dashboard_id"], name: "index_blazer_dashboard_queries_on_dashboard_id"
    t.index ["query_id"], name: "index_blazer_dashboard_queries_on_query_id"
  end

  create_table "blazer_dashboards", options: "ENGINE=InnoDB DEFAULT CHARSET=latin1", force: :cascade do |t|
    t.bigint "creator_id"
    t.text "name"
    t.datetime "created_at", null: false
    t.datetime "updated_at", null: false
    t.index ["creator_id"], name: "index_blazer_dashboards_on_creator_id"
  end

  create_table "blazer_queries", options: "ENGINE=InnoDB DEFAULT CHARSET=latin1", force: :cascade do |t|
    t.bigint "creator_id"
    t.string "name"
    t.text "description"
    t.text "statement"
    t.string "data_source"
    t.datetime "created_at", null: false
    t.datetime "updated_at", null: false
    t.index ["creator_id"], name: "index_blazer_queries_on_creator_id"
  end

  create_table "channels_users", options: "ENGINE=InnoDB DEFAULT CHARSET=latin1", force: :cascade do |t|
    t.bigint "user_id"
    t.string "secret"
    t.string "link"
    t.datetime "created_at", null: false
    t.datetime "updated_at", null: false
    t.index ["user_id"], name: "index_channels_users_on_user_id"
  end

  create_table "commit_statuses", id: :integer, options: "ENGINE=InnoDB DEFAULT CHARSET=latin1", force: :cascade do |t|
    t.string "commit_sha", collation: "utf8_unicode_ci"
    t.string "status", collation: "utf8_unicode_ci"
    t.string "commit_message", collation: "utf8_unicode_ci"
    t.datetime "created_at", null: false
    t.datetime "updated_at", null: false
    t.string "ci_url", collation: "utf8_unicode_ci"
  end

  create_table "deletion_logs", id: :integer, options: "ENGINE=InnoDB DEFAULT CHARSET=latin1", force: :cascade do |t|
    t.integer "post_id"
    t.boolean "is_deleted"
    t.datetime "created_at", null: false
    t.datetime "updated_at", null: false
    t.integer "api_key_id"
    t.integer "uncertainty"
    t.index ["post_id"], name: "post_id_ix"
  end

  create_table "domain_links", options: "ENGINE=InnoDB DEFAULT CHARSET=latin1", force: :cascade do |t|
    t.bigint "left_id"
    t.bigint "right_id"
    t.string "link_type"
    t.text "comments"
    t.bigint "creator_id"
    t.datetime "created_at", null: false
    t.datetime "updated_at", null: false
    t.index ["creator_id"], name: "index_domain_links_on_creator_id"
    t.index ["left_id"], name: "index_domain_links_on_left_id"
    t.index ["right_id"], name: "index_domain_links_on_right_id"
  end

  create_table "domain_tags", options: "ENGINE=InnoDB DEFAULT CHARSET=latin1", force: :cascade do |t|
    t.string "name"
    t.text "description"
    t.datetime "created_at", null: false
    t.datetime "updated_at", null: false
    t.boolean "special", default: false
  end

  create_table "domain_tags_posts", primary_key: ["domain_tag_id", "post_id"], options: "ENGINE=InnoDB DEFAULT CHARSET=latin1", force: :cascade do |t|
    t.bigint "domain_tag_id", null: false
    t.bigint "post_id", null: false
  end

  create_table "domain_tags_spam_domains", primary_key: ["domain_tag_id", "spam_domain_id"], options: "ENGINE=InnoDB DEFAULT CHARSET=latin1", force: :cascade do |t|
    t.integer "domain_tag_id", default: 0, null: false
    t.integer "spam_domain_id", default: 0, null: false
  end

  create_table "dumps", options: "ENGINE=InnoDB DEFAULT CHARSET=latin1", force: :cascade do |t|
    t.string "file_file_name"
    t.string "file_content_type"
    t.integer "file_file_size"
    t.datetime "file_updated_at"
    t.datetime "created_at", null: false
    t.datetime "updated_at", null: false
  end

  create_table "feedbacks", options: "ENGINE=InnoDB DEFAULT CHARSET=latin1", force: :cascade do |t|
    t.string "message_link", collation: "utf8_unicode_ci"
    t.string "user_name", collation: "utf8_unicode_ci"
    t.string "user_link", collation: "utf8_unicode_ci"
    t.string "feedback_type", collation: "utf8_unicode_ci"
    t.integer "post_id"
    t.string "post_link", collation: "utf8_unicode_ci"
    t.integer "user_id"
    t.boolean "is_invalidated", default: false
    t.integer "invalidated_by"
    t.datetime "invalidated_at"
    t.integer "chat_user_id"
    t.datetime "created_at"
    t.datetime "updated_at"
    t.integer "api_key_id"
    t.string "chat_host", collation: "utf8_unicode_ci"
    t.string "legacy_feedback_type"
    t.index ["created_at"], name: "index_feedbacks_on_created_at"
    t.index ["post_id"], name: "index_feedbacks_on_post_id"
    t.index ["user_name"], name: "by_user_name", length: 5
  end

  create_table "flag_conditions", id: :integer, options: "ENGINE=InnoDB DEFAULT CHARSET=latin1", force: :cascade do |t|
    t.boolean "flags_enabled", default: true
    t.integer "min_weight"
    t.integer "max_poster_rep"
    t.integer "min_reason_count"
    t.bigint "user_id"
    t.datetime "created_at", null: false
    t.datetime "updated_at", null: false
    t.index ["user_id"], name: "index_flag_conditions_on_user_id"
  end

  create_table "flag_conditions_sites", id: :integer, options: "ENGINE=InnoDB DEFAULT CHARSET=latin1", force: :cascade do |t|
    t.integer "flag_condition_id"
    t.integer "site_id"
  end

  create_table "flag_logs", id: :integer, options: "ENGINE=InnoDB DEFAULT CHARSET=latin1", force: :cascade do |t|
    t.boolean "success"
    t.text "error_message"
    t.integer "flag_condition_id"
    t.bigint "user_id"
    t.bigint "post_id"
    t.datetime "created_at", null: false
    t.datetime "updated_at", null: false
    t.boolean "is_dry_run"
    t.integer "backoff"
    t.integer "site_id"
    t.boolean "is_auto", default: true
    t.integer "api_key_id"
    t.string "flag_type", default: "spam"
    t.text "comment"
    t.index ["api_key_id"], name: "index_flag_logs_on_api_key_id"
    t.index ["created_at"], name: "index_flag_logs_on_created_at"
    t.index ["flag_condition_id"], name: "index_flag_logs_on_flag_condition_id"
    t.index ["flag_type"], name: "index_flag_logs_on_flag_type"
    t.index ["post_id"], name: "index_flag_logs_on_post_id"
    t.index ["site_id"], name: "index_flag_logs_on_site_id"
    t.index ["user_id"], name: "index_flag_logs_on_user_id"
  end

  create_table "flag_settings", id: :integer, options: "ENGINE=InnoDB DEFAULT CHARSET=latin1", force: :cascade do |t|
    t.string "name", collation: "utf8mb4_bin"
    t.string "value", collation: "utf8mb4_bin"
    t.datetime "created_at", null: false
    t.datetime "updated_at", null: false
  end

  create_table "flags", id: :integer, options: "ENGINE=InnoDB DEFAULT CHARSET=latin1", force: :cascade do |t|
    t.string "reason", collation: "utf8_unicode_ci"
    t.string "user_id", collation: "utf8_unicode_ci"
    t.datetime "created_at", null: false
    t.datetime "updated_at", null: false
    t.boolean "is_completed", default: false
    t.bigint "post_id"
    t.index ["post_id"], name: "index_flags_on_post_id"
  end

  create_table "github_tokens", id: :integer, options: "ENGINE=InnoDB DEFAULT CHARSET=latin1", force: :cascade do |t|
    t.string "token", collation: "utf8mb4_bin"
    t.datetime "expires"
    t.datetime "created_at", null: false
    t.datetime "updated_at", null: false
  end

  create_table "moderator_sites", id: :integer, options: "ENGINE=InnoDB DEFAULT CHARSET=latin1", force: :cascade do |t|
    t.integer "user_id"
    t.integer "site_id"
    t.datetime "created_at", null: false
    t.datetime "updated_at", null: false
  end

  create_table "post_comments", options: "ENGINE=InnoDB DEFAULT CHARSET=latin1", force: :cascade do |t|
    t.bigint "post_id"
    t.bigint "user_id"
    t.text "text"
    t.datetime "created_at", null: false
    t.datetime "updated_at", null: false
    t.index ["post_id"], name: "index_post_comments_on_post_id"
    t.index ["user_id"], name: "index_post_comments_on_user_id"
  end

  create_table "posts", options: "ENGINE=InnoDB DEFAULT CHARSET=latin1", force: :cascade do |t|
    t.string "title", collation: "utf8mb4_unicode_ci"
    t.text "body", limit: 16777215, collation: "utf8mb4_unicode_ci"
    t.string "link", collation: "utf8mb4_unicode_ci"
    t.datetime "post_creation_date"
    t.datetime "created_at"
    t.datetime "updated_at"
    t.integer "site_id"
    t.string "user_link", collation: "utf8mb4_unicode_ci"
    t.string "username", collation: "utf8mb4_unicode_ci"
    t.text "why", limit: 16777215, collation: "utf8mb4_unicode_ci"
    t.integer "user_reputation"
    t.integer "score"
    t.integer "upvote_count"
    t.integer "downvote_count"
    t.integer "stack_exchange_user_id"
    t.boolean "is_tp", default: false
    t.boolean "is_fp", default: false
    t.boolean "is_naa", default: false
    t.integer "revision_count"
    t.datetime "deleted_at"
    t.integer "smoke_detector_id"
    t.boolean "autoflagged", default: false
    t.string "tags"
    t.integer "feedbacks_count"
    t.bigint "native_id"
    t.index ["autoflagged"], name: "index_posts_on_autoflagged"
    t.index ["created_at"], name: "index_posts_on_created_at"
    t.index ["feedbacks_count"], name: "index_posts_on_feedbacks_count"
    t.index ["is_fp"], name: "index_posts_on_is_fp"
    t.index ["is_naa"], name: "index_posts_on_is_naa"
    t.index ["is_tp"], name: "index_posts_on_is_tp"
    t.index ["link"], name: "index_posts_on_link", length: 191
    t.index ["site_id", "native_id"], name: "index_posts_on_site_id_and_native_id"
  end

  create_table "posts_reasons", id: false, options: "ENGINE=InnoDB DEFAULT CHARSET=latin1", force: :cascade do |t|
    t.integer "reason_id"
    t.integer "post_id"
    t.index ["post_id"], name: "index_posts_reasons_on_post_id"
    t.index ["reason_id"], name: "index_posts_reasons_on_reason_id"
  end

  create_table "posts_spam_domains", primary_key: ["post_id", "spam_domain_id"], options: "ENGINE=InnoDB DEFAULT CHARSET=latin1", force: :cascade do |t|
    t.integer "post_id", default: 0, null: false
    t.integer "spam_domain_id", default: 0, null: false
    t.index ["post_id"], name: "index_posts_spam_domains_on_post_id"
    t.index ["spam_domain_id"], name: "index_posts_spam_domains_on_spam_domain_id"
  end

  create_table "query_averages", options: "ENGINE=InnoDB DEFAULT CHARSET=latin1", force: :cascade do |t|
    t.string "path", null: false
    t.bigint "counter", default: 0, null: false
    t.decimal "average", precision: 14, scale: 3, default: "0.0", null: false
  end

  create_table "reasons", id: :integer, options: "ENGINE=InnoDB DEFAULT CHARSET=latin1", force: :cascade do |t|
    t.string "reason_name", collation: "utf8_unicode_ci"
    t.string "last_post_title", collation: "utf8mb4_unicode_ci"
    t.boolean "inactive", default: false
    t.integer "weight", default: 0
    t.integer "maximum_weight", limit: 1
    t.text "description"
  end

  create_table "review_items", options: "ENGINE=InnoDB DEFAULT CHARSET=latin1", force: :cascade do |t|
    t.bigint "review_queue_id"
    t.string "reviewable_type"
    t.bigint "reviewable_id"
    t.datetime "created_at", null: false
    t.datetime "updated_at", null: false
    t.boolean "completed"
    t.index ["review_queue_id"], name: "index_review_items_on_review_queue_id"
    t.index ["reviewable_type", "reviewable_id"], name: "index_review_items_on_reviewable_type_and_reviewable_id"
  end

  create_table "review_queues", options: "ENGINE=InnoDB DEFAULT CHARSET=latin1", force: :cascade do |t|
    t.string "name"
    t.string "privileges"
    t.text "responses"
    t.datetime "created_at", null: false
    t.datetime "updated_at", null: false
    t.text "description"
    t.string "reviewable_type"
  end

  create_table "review_results", options: "ENGINE=InnoDB DEFAULT CHARSET=latin1", force: :cascade do |t|
    t.bigint "user_id"
    t.string "result"
    t.datetime "created_at", null: false
    t.datetime "updated_at", null: false
    t.bigint "review_item_id"
    t.index ["review_item_id"], name: "index_review_results_on_review_item_id"
    t.index ["user_id"], name: "index_review_results_on_user_id"
  end

  create_table "roles", id: :integer, options: "ENGINE=InnoDB DEFAULT CHARSET=latin1", force: :cascade do |t|
    t.string "name", collation: "utf8mb4_unicode_ci"
    t.string "resource_type", collation: "utf8mb4_unicode_ci"
    t.integer "resource_id"
    t.datetime "created_at"
    t.datetime "updated_at"
    t.index ["name", "resource_type", "resource_id"], name: "index_roles_on_name_and_resource_type_and_resource_id", length: { name: 191, resource_type: 191 }
    t.index ["name"], name: "index_roles_on_name", length: 191
  end

  create_table "site_settings", options: "ENGINE=InnoDB DEFAULT CHARSET=latin1", force: :cascade do |t|
    t.string "name"
    t.string "value"
    t.string "value_type"
    t.datetime "created_at", null: false
    t.datetime "updated_at", null: false
  end

  create_table "sites", id: :integer, options: "ENGINE=InnoDB DEFAULT CHARSET=latin1", force: :cascade do |t|
    t.string "site_name", collation: "utf8mb4_bin"
    t.string "site_url", collation: "utf8mb4_bin"
    t.string "site_logo", collation: "utf8mb4_bin"
    t.string "site_domain", collation: "utf8mb4_bin"
    t.datetime "created_at", null: false
    t.datetime "updated_at", null: false
    t.boolean "flags_enabled", default: false
    t.integer "max_flags_per_post", default: 1
    t.boolean "is_child_meta"
    t.datetime "last_users_update"
    t.string "api_parameter"
    t.boolean "closed", default: false, null: false
    t.boolean "auto_disputed_flags_enabled", default: true
    t.index ["api_parameter"], name: "index_sites_on_api_parameter"
  end

  create_table "sites_spam_waves", primary_key: ["site_id", "spam_wave_id"], options: "ENGINE=InnoDB DEFAULT CHARSET=latin1", force: :cascade do |t|
    t.bigint "site_id", null: false
    t.bigint "spam_wave_id", null: false
  end

  create_table "sites_user_site_settings", id: :integer, options: "ENGINE=InnoDB DEFAULT CHARSET=latin1", force: :cascade do |t|
    t.integer "site_id"
    t.integer "user_site_setting_id"
  end

  create_table "smoke_detectors", id: :integer, options: "ENGINE=InnoDB DEFAULT CHARSET=latin1", force: :cascade do |t|
    t.datetime "last_ping"
    t.string "name", collation: "utf8mb4_unicode_ci"
    t.string "location", collation: "utf8mb4_unicode_ci"
    t.string "access_token", collation: "utf8mb4_unicode_ci"
    t.datetime "created_at", null: false
    t.datetime "updated_at", null: false
    t.datetime "email_date"
    t.bigint "user_id"
    t.boolean "is_standby", default: false
    t.boolean "force_failover", default: false
    t.boolean "force_pull", default: false
    t.index ["user_id"], name: "index_smoke_detectors_on_user_id"
  end

  create_table "spam_domains", options: "ENGINE=InnoDB DEFAULT CHARSET=utf8mb4 COLLATE=utf8mb4_bin", force: :cascade do |t|
    t.string "domain"
    t.text "whois"
    t.datetime "created_at", null: false
    t.datetime "updated_at", null: false
  end

  create_table "spam_waves", options: "ENGINE=InnoDB DEFAULT CHARSET=utf8mb4 COLLATE=utf8mb4_bin", force: :cascade do |t|
    t.string "name"
    t.text "conditions"
    t.bigint "user_id"
    t.datetime "expiry"
    t.integer "max_flags"
    t.datetime "created_at", null: false
    t.datetime "updated_at", null: false
    t.index ["user_id"], name: "index_spam_waves_on_user_id"
  end

  create_table "stack_exchange_users", id: :integer, options: "ENGINE=InnoDB DEFAULT CHARSET=latin1", force: :cascade do |t|
    t.integer "user_id"
    t.string "username", collation: "utf8mb4_unicode_ci"
    t.datetime "last_api_update"
    t.boolean "still_alive", default: true
    t.integer "answer_count"
    t.integer "question_count"
    t.integer "reputation"
    t.datetime "created_at", null: false
    t.datetime "updated_at", null: false
    t.integer "site_id"
  end

  create_table "statistics", id: :integer, options: "ENGINE=InnoDB DEFAULT CHARSET=latin1", force: :cascade do |t|
    t.integer "posts_scanned"
    t.integer "smoke_detector_id"
    t.datetime "created_at", null: false
    t.datetime "updated_at", null: false
    t.integer "api_quota"
    t.float "post_scan_rate"
  end

  create_table "user_site_settings", id: :integer, options: "ENGINE=InnoDB DEFAULT CHARSET=latin1", force: :cascade do |t|
    t.integer "max_flags"
    t.integer "flags_used", default: 0
    t.bigint "user_id"
    t.datetime "created_at", null: false
    t.datetime "updated_at", null: false
    t.index ["user_id"], name: "index_user_site_settings_on_user_id"
  end

  create_table "users", options: "ENGINE=InnoDB DEFAULT CHARSET=latin1", force: :cascade do |t|
    t.string "email", default: "", null: false, collation: "utf8_unicode_ci"
    t.string "encrypted_password", default: "", null: false, collation: "utf8_unicode_ci"
    t.datetime "remember_created_at"
    t.datetime "created_at"
    t.datetime "updated_at"
    t.string "reset_password_token", collation: "utf8_unicode_ci"
    t.datetime "reset_password_sent_at"
    t.string "username", collation: "utf8_unicode_ci"
    t.integer "stackexchange_chat_id"
    t.integer "meta_stackexchange_chat_id"
    t.integer "stackoverflow_chat_id"
    t.integer "stack_exchange_account_id"
    t.boolean "flags_enabled", default: false
    t.string "encrypted_api_token_legacy"
    t.string "two_factor_token"
    t.boolean "enabled_2fa"
    t.binary "salt"
    t.binary "iv"
    t.boolean "announcement_emails"
    t.boolean "oauth_created"
    t.boolean "eu_resident"
    t.boolean "privacy_accepted"
<<<<<<< HEAD
    t.boolean "token_migrated_legacy"
    t.boolean "write_authenticated", default: false, null: false
=======
    t.boolean "token_migrated_legacy", default: false, null: false
>>>>>>> a264c390
    t.index ["email"], name: "index_users_on_email", unique: true
  end

  create_table "users_roles", options: "ENGINE=InnoDB DEFAULT CHARSET=latin1", force: :cascade do |t|
    t.integer "user_id"
    t.integer "role_id"
    t.boolean "pinned", default: false
    t.index ["user_id", "role_id"], name: "index_users_roles_on_user_id_and_role_id"
  end

  add_foreign_key "abuse_comments", "abuse_reports"
  add_foreign_key "abuse_comments", "users"
  add_foreign_key "abuse_reports", "abuse_contacts"
  add_foreign_key "abuse_reports", "abuse_report_statuses"
  add_foreign_key "abuse_reports", "users"
  add_foreign_key "api_keys", "users"
  add_foreign_key "api_tokens", "api_keys"
  add_foreign_key "api_tokens", "users"
  add_foreign_key "channels_users", "users"
  add_foreign_key "domain_links", "spam_domains", column: "left_id"
  add_foreign_key "domain_links", "spam_domains", column: "right_id"
  add_foreign_key "domain_links", "users", column: "creator_id"
  add_foreign_key "flag_conditions", "users"
  add_foreign_key "flag_logs", "api_keys"
  add_foreign_key "flag_logs", "flag_conditions"
  add_foreign_key "flag_logs", "posts"
  add_foreign_key "flag_logs", "sites"
  add_foreign_key "flag_logs", "users"
  add_foreign_key "flags", "posts"
  add_foreign_key "post_comments", "posts"
  add_foreign_key "post_comments", "users"
  add_foreign_key "review_items", "review_queues"
  add_foreign_key "review_results", "users"
  add_foreign_key "smoke_detectors", "users"
  add_foreign_key "spam_waves", "users"
  add_foreign_key "user_site_settings", "users"
end<|MERGE_RESOLUTION|>--- conflicted
+++ resolved
@@ -10,11 +10,7 @@
 #
 # It's strongly recommended that you check this file into your version control system.
 
-<<<<<<< HEAD
-ActiveRecord::Schema.define(version: 2019_03_17_202853) do
-=======
 ActiveRecord::Schema.define(version: 2019_06_01_215310) do
->>>>>>> a264c390
 
   create_table "abuse_comments", options: "ENGINE=InnoDB DEFAULT CHARSET=latin1", force: :cascade do |t|
     t.bigint "user_id"
@@ -555,7 +551,7 @@
     t.integer "stackoverflow_chat_id"
     t.integer "stack_exchange_account_id"
     t.boolean "flags_enabled", default: false
-    t.string "encrypted_api_token_legacy"
+    t.string "encrypted_api_token"
     t.string "two_factor_token"
     t.boolean "enabled_2fa"
     t.binary "salt"
@@ -564,12 +560,7 @@
     t.boolean "oauth_created"
     t.boolean "eu_resident"
     t.boolean "privacy_accepted"
-<<<<<<< HEAD
-    t.boolean "token_migrated_legacy"
-    t.boolean "write_authenticated", default: false, null: false
-=======
     t.boolean "token_migrated_legacy", default: false, null: false
->>>>>>> a264c390
     t.index ["email"], name: "index_users_on_email", unique: true
   end
 
