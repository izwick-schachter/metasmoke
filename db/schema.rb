# This file is auto-generated from the current state of the database. Instead
# of editing this file, please use the migrations feature of Active Record to
# incrementally modify your database, and then regenerate this schema definition.
#
# Note that this schema.rb definition is the authoritative source for your
# database schema. If you need to create the application database on another
# system, you should be using db:schema:load, not running all the migrations
# from scratch. The latter is a flawed and unsustainable approach (the more migrations
# you'll amass, the slower it'll run and the greater likelihood for issues).
#
# It's strongly recommended that you check this file into your version control system.

<<<<<<< HEAD
ActiveRecord::Schema.define(version: 20161216180957) do
=======
ActiveRecord::Schema.define(version: 20161216184036) do
>>>>>>> 454ee41e

  create_table "api_keys", force: :cascade, options: "ENGINE=InnoDB DEFAULT CHARSET=utf8 COLLATE=utf8_unicode_ci" do |t|
    t.datetime "created_at",  null: false
    t.datetime "updated_at",  null: false
    t.string   "key"
    t.string   "app_name"
    t.integer  "user_id"
    t.string   "github_link"
    t.index ["user_id"], name: "index_api_keys_on_user_id", using: :btree
  end

  create_table "api_tokens", force: :cascade, options: "ENGINE=InnoDB DEFAULT CHARSET=utf8" do |t|
    t.string   "code"
    t.integer  "api_key_id"
    t.integer  "user_id"
    t.string   "token"
    t.datetime "created_at", null: false
    t.datetime "updated_at", null: false
    t.datetime "expiry"
    t.index ["api_key_id"], name: "index_api_tokens_on_api_key_id", using: :btree
    t.index ["user_id"], name: "index_api_tokens_on_user_id", using: :btree
  end

  create_table "blacklisted_websites", force: :cascade, options: "ENGINE=InnoDB DEFAULT CHARSET=utf8 COLLATE=utf8_unicode_ci" do |t|
    t.string   "host"
    t.boolean  "is_active",  default: true
    t.datetime "created_at",                null: false
    t.datetime "updated_at",                null: false
  end

  create_table "commit_statuses", force: :cascade, options: "ENGINE=InnoDB DEFAULT CHARSET=utf8 COLLATE=utf8_unicode_ci" do |t|
    t.string   "commit_sha"
    t.string   "status"
    t.string   "commit_message"
    t.datetime "created_at",     null: false
    t.datetime "updated_at",     null: false
    t.string   "ci_url"
  end

  create_table "deletion_logs", force: :cascade, options: "ENGINE=InnoDB DEFAULT CHARSET=utf8 COLLATE=utf8_unicode_ci" do |t|
    t.integer  "post_id"
    t.boolean  "is_deleted"
    t.datetime "created_at", null: false
    t.datetime "updated_at", null: false
    t.index ["post_id"], name: "post_id_ix", using: :btree
  end

  create_table "feedbacks", force: :cascade, options: "ENGINE=InnoDB DEFAULT CHARSET=utf8 COLLATE=utf8_unicode_ci" do |t|
    t.string   "message_link"
    t.string   "user_name"
    t.string   "user_link"
    t.string   "feedback_type"
    t.integer  "post_id"
    t.string   "post_link"
    t.integer  "user_id"
    t.boolean  "is_invalidated", default: false
    t.integer  "invalidated_by"
    t.datetime "invalidated_at"
    t.integer  "chat_user_id"
    t.datetime "created_at"
    t.datetime "updated_at"
    t.boolean  "is_ignored",     default: false
    t.integer  "api_key_id"
    t.string   "chat_host"
    t.index ["post_id"], name: "index_feedbacks_on_post_id", using: :btree
  end

  create_table "flag_conditions", force: :cascade, options: "ENGINE=InnoDB DEFAULT CHARSET=utf8" do |t|
    t.boolean  "flags_enabled"
    t.integer  "min_weight"
    t.integer  "max_poster_rep"
    t.integer  "min_reason_count"
    t.integer  "user_id"
    t.datetime "created_at",       null: false
    t.datetime "updated_at",       null: false
    t.index ["user_id"], name: "index_flag_conditions_on_user_id", using: :btree
  end

  create_table "flag_conditions_sites", force: :cascade, options: "ENGINE=InnoDB DEFAULT CHARSET=utf8" do |t|
    t.integer "flag_condition_id"
    t.integer "site_id"
  end

  create_table "flag_logs", force: :cascade, options: "ENGINE=InnoDB DEFAULT CHARSET=utf8" do |t|
    t.boolean  "success"
    t.string   "error_message"
    t.integer  "flag_condition_id"
    t.integer  "user_id"
    t.integer  "post_id"
    t.datetime "created_at",        null: false
    t.datetime "updated_at",        null: false
    t.index ["flag_condition_id"], name: "index_flag_logs_on_flag_condition_id", using: :btree
    t.index ["post_id"], name: "index_flag_logs_on_post_id", using: :btree
    t.index ["user_id"], name: "index_flag_logs_on_user_id", using: :btree
  end

  create_table "flag_settings", force: :cascade, options: "ENGINE=InnoDB DEFAULT CHARSET=utf8" do |t|
    t.string   "name"
    t.string   "value"
    t.datetime "created_at", null: false
    t.datetime "updated_at", null: false
  end

  create_table "flags", force: :cascade, options: "ENGINE=InnoDB DEFAULT CHARSET=utf8 COLLATE=utf8_unicode_ci" do |t|
    t.string   "reason"
    t.string   "user_id"
    t.datetime "created_at",                   null: false
    t.datetime "updated_at",                   null: false
    t.boolean  "is_completed", default: false
    t.integer  "post_id"
    t.index ["post_id"], name: "index_flags_on_post_id", using: :btree
  end

  create_table "ignored_users", force: :cascade, options: "ENGINE=InnoDB DEFAULT CHARSET=utf8 COLLATE=utf8_unicode_ci" do |t|
    t.string   "user_name"
    t.integer  "user_id"
    t.datetime "created_at", null: false
    t.datetime "updated_at", null: false
    t.boolean  "is_ignored"
    t.index ["user_id"], name: "index_ignored_users_on_user_id", using: :btree
  end

  create_table "posts", force: :cascade, options: "ENGINE=InnoDB DEFAULT CHARSET=utf8mb4 COLLATE=utf8mb4_unicode_ci" do |t|
    t.string   "title"
    t.text     "body",                   limit: 16777215
    t.string   "link"
    t.datetime "post_creation_date"
    t.datetime "created_at"
    t.datetime "updated_at"
    t.integer  "site_id"
    t.string   "user_link"
    t.string   "username"
    t.text     "why",                    limit: 16777215
    t.integer  "user_reputation"
    t.integer  "score"
    t.integer  "upvote_count"
    t.integer  "downvote_count"
    t.integer  "stack_exchange_user_id"
    t.boolean  "is_tp",                                   default: false
    t.boolean  "is_fp",                                   default: false
    t.boolean  "is_naa",                                  default: false
    t.index ["created_at"], name: "index_posts_on_created_at", using: :btree
    t.index ["link"], name: "index_posts_on_link", using: :btree
  end

  create_table "posts_reasons", id: false, force: :cascade, options: "ENGINE=InnoDB DEFAULT CHARSET=utf8 COLLATE=utf8_unicode_ci" do |t|
    t.integer "reason_id"
    t.integer "post_id"
    t.index ["post_id"], name: "index_posts_reasons_on_post_id", using: :btree
    t.index ["reason_id"], name: "index_posts_reasons_on_reason_id", using: :btree
  end

  create_table "reasons", force: :cascade, options: "ENGINE=InnoDB DEFAULT CHARSET=utf8 COLLATE=utf8_unicode_ci" do |t|
    t.string  "reason_name"
    t.string  "last_post_title"
    t.boolean "inactive",        default: false
    t.integer "weight",          default: 0
  end

  create_table "roles", force: :cascade, options: "ENGINE=InnoDB DEFAULT CHARSET=utf8" do |t|
    t.string   "name"
    t.string   "resource_type"
    t.integer  "resource_id"
    t.datetime "created_at"
    t.datetime "updated_at"
    t.index ["name", "resource_type", "resource_id"], name: "index_roles_on_name_and_resource_type_and_resource_id", using: :btree
    t.index ["name"], name: "index_roles_on_name", using: :btree
  end

  create_table "sites", force: :cascade, options: "ENGINE=InnoDB DEFAULT CHARSET=utf8 COLLATE=utf8_unicode_ci" do |t|
    t.string   "site_name"
    t.string   "site_url"
    t.string   "site_logo"
    t.string   "site_domain"
    t.datetime "created_at",                         null: false
    t.datetime "updated_at",                         null: false
    t.boolean  "flags_enabled",      default: false
    t.integer  "max_flags_per_post", default: 1
  end

  create_table "sites_user_site_settings", force: :cascade, options: "ENGINE=InnoDB DEFAULT CHARSET=utf8" do |t|
    t.integer "site_id"
    t.integer "user_site_setting_id"
  end

  create_table "smoke_detectors", force: :cascade, options: "ENGINE=InnoDB DEFAULT CHARSET=latin1" do |t|
    t.datetime "last_ping"
    t.string   "name"
    t.string   "location"
    t.string   "access_token"
    t.datetime "created_at",   null: false
    t.datetime "updated_at",   null: false
    t.datetime "email_date"
  end

  create_table "stack_exchange_users", force: :cascade, options: "ENGINE=InnoDB DEFAULT CHARSET=utf8mb4 COLLATE=utf8mb4_unicode_ci" do |t|
    t.integer  "user_id"
    t.string   "username"
    t.datetime "last_api_update"
    t.boolean  "still_alive",     default: true
    t.integer  "answer_count"
    t.integer  "question_count"
    t.integer  "reputation"
    t.datetime "created_at",                     null: false
    t.datetime "updated_at",                     null: false
    t.integer  "site_id"
  end

  create_table "user_site_settings", force: :cascade, options: "ENGINE=InnoDB DEFAULT CHARSET=utf8" do |t|
    t.integer  "max_flags"
    t.integer  "flags_used", default: 0
    t.integer  "user_id"
    t.integer  "site_id"
    t.datetime "created_at",             null: false
    t.datetime "updated_at",             null: false
    t.index ["site_id"], name: "index_user_site_settings_on_site_id", using: :btree
    t.index ["user_id"], name: "index_user_site_settings_on_user_id", using: :btree
  end

  create_table "users", force: :cascade, options: "ENGINE=InnoDB DEFAULT CHARSET=utf8 COLLATE=utf8_unicode_ci" do |t|
    t.string   "email",                      default: "",    null: false
    t.string   "encrypted_password",         default: "",    null: false
    t.datetime "remember_created_at"
    t.integer  "sign_in_count",              default: 0,     null: false
    t.datetime "current_sign_in_at"
    t.datetime "last_sign_in_at"
    t.datetime "created_at"
    t.datetime "updated_at"
    t.string   "reset_password_token"
    t.datetime "reset_password_sent_at"
    t.string   "username"
    t.integer  "stackexchange_chat_id"
    t.integer  "meta_stackexchange_chat_id"
    t.integer  "stackoverflow_chat_id"
    t.integer  "stack_exchange_account_id"
    t.string   "api_token"
    t.boolean  "flags_enabled",              default: false
    t.index ["email"], name: "index_users_on_email", unique: true, using: :btree
    t.index ["username"], name: "index_users_on_username", unique: true, using: :btree
  end

  create_table "users_roles", id: false, force: :cascade, options: "ENGINE=InnoDB DEFAULT CHARSET=utf8" do |t|
    t.integer "user_id"
    t.integer "role_id"
    t.index ["user_id", "role_id"], name: "index_users_roles_on_user_id_and_role_id", using: :btree
  end

  add_foreign_key "api_keys", "users"
  add_foreign_key "api_tokens", "api_keys"
  add_foreign_key "api_tokens", "users"
  add_foreign_key "flag_conditions", "users"
  add_foreign_key "flag_logs", "flag_conditions"
  add_foreign_key "flag_logs", "posts"
  add_foreign_key "flag_logs", "users"
  add_foreign_key "flags", "posts"
  add_foreign_key "ignored_users", "users"
  add_foreign_key "user_site_settings", "sites"
  add_foreign_key "user_site_settings", "users"
end<|MERGE_RESOLUTION|>--- conflicted
+++ resolved
@@ -10,11 +10,7 @@
 #
 # It's strongly recommended that you check this file into your version control system.
 
-<<<<<<< HEAD
-ActiveRecord::Schema.define(version: 20161216180957) do
-=======
 ActiveRecord::Schema.define(version: 20161216184036) do
->>>>>>> 454ee41e
 
   create_table "api_keys", force: :cascade, options: "ENGINE=InnoDB DEFAULT CHARSET=utf8 COLLATE=utf8_unicode_ci" do |t|
     t.datetime "created_at",  null: false
